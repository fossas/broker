--- conflicted
+++ resolved
@@ -81,9 +81,9 @@
     let latest_release_version = latest_release_version().await?;
     match current_path {
         Some(current_path) => {
-            download_if_old(&data_root, current_path, latest_release_version).await
+            download_if_old(data_root, current_path, latest_release_version).await
         }
-        None => download(&data_root, latest_release_version).await,
+        None => download(data_root, latest_release_version).await,
     }
 }
 
@@ -107,7 +107,6 @@
     }
 }
 
-<<<<<<< HEAD
 #[tracing::instrument]
 async fn local_version(current_path: &PathBuf) -> Result<String, Error> {
     let output = Command::new(current_path)
@@ -131,12 +130,6 @@
         .ok_or(Error::ParseLocalFossaVersion(output.clone()))?;
 
     Ok(version.to_string())
-=======
-    // if it is not in either location, then download it
-    download(data_root)
-        .await
-        .describe("fossa-cli not found in your path, attempting to download it")
->>>>>>> 54985a18
 }
 
 /// Given a path to a possible fossa executable, return whether or not it successfully runs
