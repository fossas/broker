//!
//! # "Remote" as a concept
//!
//! An example of a [`Remote`] is Github; it's a place where code is stored remotely.
//! [`Remote`] as a concept is abstracted over protocol implementation:
//! for example, a code host accessed via `ssh` or via `http` are both simply a [`Remote`].
//!
//! Their connection protocol (and any specifics, like authentication) is then specified via
//! [`Protocol`], which is usually wrapped inside an [`Integration`], forming the primary interaction
//! point for this module.

use std::{fmt::Display, time::Duration};

use async_trait::async_trait;
use delegate::delegate;
use derive_more::{AsRef, Display, From};
use derive_new::new;
use error_stack::{ensure, report, Report, ResultExt};
use getset::{CopyGetters, Getters};
use glob::Pattern;
use humantime::parse_duration;
use serde::{Deserialize, Serialize};
use tempfile::TempDir;
use tracing::warn;
use typed_builder::TypedBuilder;

use crate::{
    db,
    ext::{
        error_stack::{DescribeContext, ErrorHelper, IntoContext},
        result::{WrapErr, WrapOk},
    },
};

const MAIN_BRANCH: &str = "main";
const MASTER_BRANCH: &str = "master";

/// Integrations for git repositories
pub mod git;

/// Errors that are possibly surfaced during validation of config values.
#[derive(Debug, thiserror::Error)]
pub enum ValidationError {
    /// Poll interval is parsed from a user-provided string.
    #[error("validate poll interval")]
    PollInterval,

    /// Poll intervals must be at least a certain minimum.
    #[error("poll interval must be a minimum of {}", humantime::format_duration(MIN_POLL_INTERVAL).to_string())]
    MinPollInterval,

    /// The provided remote is not valid.
    #[error("validate remote location")]
    Remote,

    /// The provided value is empty.
    #[error("value is empty")]
    ValueEmpty,

    /// Invalid combination of import branches and watched branches
    #[error("validate import branches and watched branches")]
    ImportBranches,

    /// Unable to decipher primary branch
    #[error("primary branch could not be deciphered")]
    PrimaryBranch,
}

/// Validated config values for external code host integrations.
#[derive(Debug, Default, Clone, PartialEq, Eq, AsRef, From, new)]
pub struct Integrations(Vec<Integration>);

impl Integrations {
    delegate! {
        to self.0 {
            /// Iterate over configured integrations.
            pub fn iter(&self) -> impl Iterator<Item = &Integration>;
        }
    }
}

/// Validated remote location for a code host.
#[derive(Debug, Clone, PartialEq, Eq, AsRef, Display, Deserialize, Serialize, new)]
pub struct Remote(String);

impl Remote {
    /// Check whether the remote, rendered into string form, starts with a substring.
    pub fn starts_with(&self, test: &str) -> bool {
        self.0.starts_with(test)
    }

    /// Generate a representation for the remote suitable for use when
    /// creating a [`db::Coordinate`].
    pub fn for_coordinate(&self) -> String {
        // Distinct from the `Display` implementation so that the two can diverge.
        self.0.clone()
    }
}

impl TryFrom<String> for Remote {
    type Error = Report<ValidationError>;

    fn try_from(input: String) -> Result<Self, Self::Error> {
        // Different remotes have different semantics-
        // we can't guarantee this is actually a well formatted URL.
        // Just validate that it's not empty.
        if input.is_empty() {
            report!(ValidationError::ValueEmpty)
                .wrap_err()
                .describe_lazy(|| format!("provided input: '{input}'"))
        } else {
            Remote(input).wrap_ok()
        }
        .help("the remote location may not be empty")
        .change_context(ValidationError::Remote)
    }
}

/// Each integration has metadata (for example, how often it should be polled)
/// along with its protocol (which describes how to download the code so it can be analyzed).
///
/// This type stores this combination of data.
#[derive(
    Debug, Clone, PartialEq, Eq, Getters, CopyGetters, Deserialize, Serialize, TypedBuilder,
)]
pub struct Integration {
    /// The interval at which Broker should poll the remote code host for whether the code has changed.
    #[getset(get_copy = "pub")]
    poll_interval: PollInterval,

    /// The team to which this project should be assigned, if any.
    #[getset(get = "pub")]
    #[builder(default)]
    team: Option<String>,

    /// The title for this project.
    #[getset(get = "pub")]
    title: Option<String>,

    /// The protocol Broker uses to communicate with the remote code host.
    #[getset(get = "pub")]
    #[builder(setter(into))]
    protocol: Protocol,

    /// Specifies if we want to scan specific branches
    #[getset(get = "pub")]
    import_branches: bool,

    /// Specifies if we want to scan specific tags
    #[getset(get = "pub")]
    import_tags: bool,

    /// The name of the branches we want to scan
    #[getset(get = "pub")]
    watched_branches: Vec<WatchedBranch>,
}

impl Display for Integration {
    fn fmt(&self, f: &mut std::fmt::Formatter<'_>) -> std::fmt::Result {
        write!(f, "{}", self.protocol())
    }
}

impl Integration {
    /// Get the configured remote for the integration, regardless of variant.
    pub fn remote(&self) -> &Remote {
        match &self.protocol {
            Protocol::Git(transport) => match transport {
                git::transport::Transport::Ssh { endpoint, .. } => endpoint,
                git::transport::Transport::Http { endpoint, .. } => endpoint,
            },
        }
    }

    /// The endpoint for the integration.
    pub fn endpoint(&self) -> &Remote {
        self.protocol().endpoint()
    }

    /// Best effort approach to find primary branch
    pub async fn fix_me(&self) -> Result<Integration, Report<ValidationError>> {
        match self {
            Integration {
                poll_interval,
                team,
                title,
                protocol,
                import_branches: true,
                import_tags,
                watched_branches,
            } => {
                if !watched_branches.is_empty() {
                    return Ok(self.clone());
                }

                let references = self.references().await.unwrap_or_default();
                let primary_branch = references
                    .iter()
                    .find(|r| r.name() == MAIN_BRANCH || r.name() == MASTER_BRANCH)
                    .cloned();
                match primary_branch {
                    None => {
                        report!(ValidationError::PrimaryBranch)
                        .wrap_err()
                        .help("watched_branches was empty and failed to inject main/master branch into watched_branches")
                        .describe_lazy(||"provide valid watched_branches")?
                    }
                    Some(branch) => {
                        let primary_branch_name = branch.name();
                        warn!("Watched_branches was set to empty, added branch '{primary_branch_name}' as a best effort approach");
                        let watched_branch = WatchedBranch::new(branch.name().to_string());
                        let watched_branches = vec![watched_branch];

                        Integration {
                            poll_interval: *poll_interval,
                            team: team.clone(),
                            title: title.clone(),
                            protocol: protocol.clone(),
                            import_branches: true,
                            import_tags: *import_tags,
                            watched_branches,
                        }.wrap_ok()
                    }
                }
            }
            _ => Ok(self.clone()),
        }
    }

    /// Checks if the reference should be scanned by comparing it to our watched branches
    pub fn validate_reference_scan(&self, reference: &str) -> bool {
        let branches = self.watched_branches();
        for branch in branches {
            match Pattern::new(branch.name().as_str()) {
                Ok(p) => {
                    if p.matches(reference) {
                        return true;
                    }
                }
                Err(_e) => continue,
            }
        }
        false
    }

    /// Mutable reference for watched branches
    pub fn add_watched_branch(&mut self, watched_branch: WatchedBranch) {
        self.watched_branches.push(watched_branch)
    }
}

/// Code is stored in many kinds of locations, from git repos to
/// random FTP sites to DevOps hosts like GitHub.
///
/// To handle this variety, Broker uses a predefined list
/// of supported protocols (this type),
/// which are specialized with configuration unique to those integrations.
#[derive(Debug, Clone, PartialEq, Eq, From, Deserialize, Serialize, new)]
pub enum Protocol {
    /// Integration with a code host using the git protocol.
    Git(git::transport::Transport),
}

impl Display for Protocol {
    fn fmt(&self, f: &mut std::fmt::Formatter<'_>) -> std::fmt::Result {
        match self {
            Protocol::Git(transport) => write!(f, "git::{transport}"),
        }
    }
}

impl Protocol {
    /// The endpoint for the protocol.
    pub fn endpoint(&self) -> &Remote {
        match self {
            Protocol::Git(transport) => transport.endpoint(),
        }
    }
}

/// Specifies the maximum age for an observability artifact.
#[derive(Debug, Copy, Clone, PartialEq, Eq, AsRef, From, Deserialize, Serialize, new)]
pub struct PollInterval(Duration);

impl PollInterval {
    /// The poll interval expressed as a [`Duration`].
    pub fn as_duration(&self) -> Duration {
        self.0
    }
}

/// This is set because Broker is intended to bring eventual observability;
/// if users want faster polling than this it's probably because they want to make sure they don't miss revisions,
/// in such a case we recommend CI integration.
pub const MIN_POLL_INTERVAL: Duration = Duration::from_secs(15);

impl TryFrom<String> for PollInterval {
    type Error = Report<ValidationError>;

    fn try_from(value: String) -> Result<Self, Self::Error> {
        let parsed = parse_duration(&value)
            .context(ValidationError::PollInterval)
            .describe_lazy(|| format!("provided value: {value}"))?;

        ensure!(
            parsed >= MIN_POLL_INTERVAL,
            ValidationError::MinPollInterval
        );
        PollInterval(parsed).wrap_ok()
    }
}

/// The integration's branch that you intend to scan
#[derive(Debug, Clone, PartialEq, Eq, AsRef, Display, Deserialize, Serialize, new)]
pub struct WatchedBranch(String);

impl WatchedBranch {
    /// The name of the watched branch
    pub fn name(&self) -> String {
        self.0.clone()
    }
}

/// Errors encountered while working with remotes
#[derive(Debug, thiserror::Error)]
pub enum RemoteProviderError {
    /// We encountered an error while shelling out to an external command
    #[error("run external command")]
    RunCommand,
}

/// Remotes can reference specific points in time on a remote unit of code.
#[derive(Debug, Clone, Hash, Eq, PartialEq, Serialize, Deserialize)]
pub enum Reference {
    /// Git remotes have their own reference format.
    Git(git::Reference),
}

impl Reference {
    /// Given a remote, create a database coordinate from this reference.
    pub fn as_coordinate(&self, remote: &Remote) -> db::Coordinate {
        db::Coordinate::new(
            db::Namespace::Git,
            remote.for_coordinate(),
            match self {
                Reference::Git(reference) => format!("git:{}", reference.for_coordinate()),
            },
        )
    }

    /// Generate a canonical state for the reference.
    pub fn as_state(&self) -> &[u8] {
        match self {
            Reference::Git(git) => git.as_state(),
        }
    }

    /// The name of the reference's branch or tag
    pub fn name(&self) -> &str {
        match self {
<<<<<<< HEAD
            Reference::Git(git) => git.name(),
        }
    }

    /// boop
    pub fn reference_type(&self) -> &git::Reference {
        match self {
            Reference::Git(reference) => reference,
=======
            Reference::Git(git) => git.name().as_str(),
>>>>>>> 1790ef3c
        }
    }
}

impl Display for Reference {
    fn fmt(&self, f: &mut std::fmt::Formatter<'_>) -> std::fmt::Result {
        match self {
            Reference::Git(reference) => write!(f, "git::{reference}"),
        }
    }
}

/// RemoteProvider are code hosts that we get code from
#[async_trait]
pub trait RemoteProvider {
    /// The reference type used for this implementation.
    type Reference;

    /// Clone a [`Reference`] into a temporary directory.
    async fn clone_reference(
        &self,
        reference: &Self::Reference,
    ) -> Result<TempDir, Report<RemoteProviderError>>;

    /// List references that have been updated in the last 30 days.
    async fn references(&self) -> Result<Vec<Self::Reference>, Report<RemoteProviderError>>;
}

#[async_trait]
impl RemoteProvider for Integration {
    type Reference = Reference;

    async fn clone_reference(
        &self,
        reference: &Self::Reference,
    ) -> Result<TempDir, Report<RemoteProviderError>> {
        match self.protocol() {
            // This is a little awkward because these two types are _semantically related_,
            // but are not related in the code.
            // Right now we're considering this not worth fixing,
            // but as we add more protocols/references it's probably worth revisiting.
            Protocol::Git(transport) => match reference {
                Reference::Git(reference) => transport.clone_reference(reference).await,
            },
        }
    }

    async fn references(&self) -> Result<Vec<Self::Reference>, Report<RemoteProviderError>> {
        match self.protocol() {
            Protocol::Git(proto) => proto
                .references()
                .await
                .map(|refs| refs.into_iter().map(Reference::Git).collect()),
        }
    }
}<|MERGE_RESOLUTION|>--- conflicted
+++ resolved
@@ -32,8 +32,10 @@
     },
 };
 
-const MAIN_BRANCH: &str = "main";
-const MASTER_BRANCH: &str = "master";
+/// Used to filter for main branch in an integration
+pub const MAIN_BRANCH: &str = "main";
+/// Used to filter for master branch in an integration
+pub const MASTER_BRANCH: &str = "master";
 
 /// Integrations for git repositories
 pub mod git;
@@ -177,8 +179,8 @@
         self.protocol().endpoint()
     }
 
-    /// Best effort approach to find primary branch
-    pub async fn fix_me(&self) -> Result<Integration, Report<ValidationError>> {
+    /// Best effort approach to set primary branch by searching for main/master branch
+    pub async fn set_watched_branches(&self) -> Result<Integration, Report<ValidationError>> {
         match self {
             Integration {
                 poll_interval,
@@ -227,7 +229,7 @@
         }
     }
 
-    /// Checks if the reference should be scanned by comparing it to our watched branches
+    /// Checks if the reference branch should be scanned by comparing it to our watched branches
     pub fn validate_reference_scan(&self, reference: &str) -> bool {
         let branches = self.watched_branches();
         for branch in branches {
@@ -237,6 +239,7 @@
                         return true;
                     }
                 }
+                // In the case of error continue on and have the function return false if there are no matches
                 Err(_e) => continue,
             }
         }
@@ -292,7 +295,7 @@
 /// This is set because Broker is intended to bring eventual observability;
 /// if users want faster polling than this it's probably because they want to make sure they don't miss revisions,
 /// in such a case we recommend CI integration.
-pub const MIN_POLL_INTERVAL: Duration = Duration::from_secs(15);
+pub const MIN_POLL_INTERVAL: Duration = Duration::from_secs(60 * 60);
 
 impl TryFrom<String> for PollInterval {
     type Error = Report<ValidationError>;
@@ -358,18 +361,14 @@
     /// The name of the reference's branch or tag
     pub fn name(&self) -> &str {
         match self {
-<<<<<<< HEAD
-            Reference::Git(git) => git.name(),
-        }
-    }
-
-    /// boop
+            Reference::Git(git) => git.name().as_str(),
+        }
+    }
+
+    /// The reference's type (branch/tag)
     pub fn reference_type(&self) -> &git::Reference {
         match self {
             Reference::Git(reference) => reference,
-=======
-            Reference::Git(git) => git.name().as_str(),
->>>>>>> 1790ef3c
         }
     }
 }
