//! Wrapper for Git
use base64::{engine::general_purpose, Engine as _};
use error_stack::{bail, report, Report};
use itertools::Itertools;
use std::collections::HashMap;
use std::env;
use std::fs::File;
use std::io::Write;
use std::path::{Path, PathBuf};
use std::process::{Command, Output};
use tempfile::{tempdir, NamedTempFile, TempDir};
use thiserror::Error;
use time::{ext::NumericalDuration, format_description::well_known::Iso8601, OffsetDateTime};
use tracing::debug;

use super::Reference;
use crate::ext::command::DescribeCommand;
use crate::ext::error_stack::{ErrorHelper, IntoContext};
use crate::ext::result::WrapOk;
use crate::{api::http, api::remote::git, api::ssh, ext::error_stack::DescribeContext};

use super::transport::Transport;

/// Errors encountered during the clone.
#[derive(Debug, Error)]
pub enum Error {
    /// This module shells out to git, and that failed.
    #[error("run command: {}", str::trim(.0))]
    GitExecution(String),

    /// Creating a temporary directory failed.
    #[error("create temporary directory in system temp location: {0}")]
    TempDirCreation(PathBuf),

    /// When git perform SSH authentication, this module needs to create a file to hold the key.
    #[error("create temporary ssh key file")]
    SshKeyFileCreation,

    /// Parsing git output failed.
    #[error("parse git output")]
    ParseGitOutput,

    /// When we set up a clone to use HTTP, if the user has erroneously provided an SSH remote,
    /// the clone will silently use the SSH configuration on the user's local machine.
    ///
    /// This is because we cannot configure SSH to "nothing", else we break the clone:
    /// it is not valid to configure git to use a "custom ssh command" which then does not provide SSH authentication.
    ///
    /// Given this, prior to using a remote to perform an HTTP clone this module checks whether
    /// the remote address begins with the literal `http` as a very simple form of validation.
    /// If it does not, this error occurs.
    #[error("http remote '{0}' does not begin with 'http'")]
    HttpRemoteInvalid(String),

    /// It's possible, although unlikely, that a path on the file system is not a valid UTF8 string.
    /// If this occurs when creating the temporary path to which the directory is cloned,
    /// this module cannot provide that path as an argument to the git executable and this error is returned.
    #[error("path on local system is not a valid UTF8 string: {0}")]
    PathNotValidUtf8(PathBuf),
}

impl Error {
    fn running_git_command(cmd: &Command) -> Self {
<<<<<<< HEAD
        Self::GitExecution(cmd.describe().to_string())
    }

    fn running_git_command_with_output(cmd: &Command, output: &Output) -> Self {
        Self::GitExecution(cmd.describe().with_output(output).to_string())
=======
        let (name, args, envs) = describe_cmd(cmd);
        Self::GitExecution(format!(
            "{name}\nargs: [{}]\nenv: {envs:?}",
            // The debug format for Windows paths results in double backslashes, which we want to avoid.
            args.into_iter()
                .map(|arg| format!(r#""{arg}""#))
                .collect::<Vec<_>>()
                .join(", ")
        ))
    }

    fn running_git_command_with_output(cmd: &Command, output: &Output) -> Self {
        let (name, args, envs) = describe_cmd(cmd);
        let stdout = String::from_utf8_lossy(&output.stdout);
        let stderr = String::from_utf8_lossy(&output.stderr);
        let status = output.status.code().unwrap_or(-1);
        Self::GitExecution(format!(
            "{name}\nargs: [{}]\nenv: {envs:?}\nstatus: {status}\nstdout: '{}'\nstderr: '{}'",
            // The debug format for Windows paths results in double backslashes, which we want to avoid.
            args.into_iter()
                .map(|arg| format!(r#""{arg}""#))
                .collect::<Vec<_>>()
                .join(", "),
            stdout.trim(),
            stderr.trim()
        ))
>>>>>>> 54555edf
    }
}

/// List references that have been updated in the last 30 days.
#[tracing::instrument]
pub fn list_references(transport: &Transport) -> Result<Vec<Reference>, Report<Error>> {
    let references = get_all_references(transport)?;
    references_that_need_scanning(transport, references)
}

/// Clone a [`Reference`] into a temporary directory.
#[tracing::instrument]
pub fn clone_reference(
    transport: &Transport,
    reference: &Reference,
) -> Result<TempDir, Report<Error>> {
    let tmpdir = blobless_clone(transport, Some(reference))?;
    Ok(tmpdir)
}

#[tracing::instrument(skip(transport))]
fn get_all_references(transport: &Transport) -> Result<Vec<Reference>, Report<Error>> {
    // First, we need to make a temp directory and run `git init` in it
    let tmpdir = tempdir()
        .context_lazy(|| Error::TempDirCreation(env::temp_dir()))
        .help("temporary directory location uses $TMPDIR on Linux and macOS; for Windows it uses the 'GetTempPath' system call")?;

    // initialize the repo
    run_git(transport, &["init"], Some(tmpdir.path()))?;
    let endpoint = transport.endpoint().to_string();

    // add the remote
    run_git(
        transport,
        &["remote", "add", "origin", endpoint.as_str()],
        Some(tmpdir.path()),
    )?;

    // Now that we have an initialized repo, we can get our references with `git ls-remote`
    let output = run_git(transport, &["ls-remote", "--quiet"], Some(tmpdir.path()))?;
    let output = String::from_utf8(output.stdout).context(Error::ParseGitOutput)?;
    let references = parse_ls_remote(output)?;

    // Tags sometimes get duplicated in the output from `git ls-remote`, like this:
    // b72eb52c09df108c81e755bc3a083ce56d7e4197        refs/tags/v0.0.1
    // ffb878b5eb456e7e1725606192765dcb6c7e78b8        refs/tags/v0.0.1^{}
    //
    // We can use either of these (the commit resolves to the ^{} version when we check it out), but we need to
    // de-dupe it
    let references = references.into_iter().unique().collect();
    Ok(references)
}

#[tracing::instrument(skip(transport))]
fn run_git(
    transport: &Transport,
    args: &[&str],
    cwd: Option<&Path>,
) -> Result<Output, Report<Error>> {
    let args = default_args(transport)?
        .into_iter()
        .chain(args.iter().cloned().map_into())
        .collect::<Vec<_>>();

    let mut ssh_key_file = NamedTempFile::new()
        .context(Error::SshKeyFileCreation)
        .describe("Broker must create a temporary SSH key file (even if not using SSH key authentication) to ensure reproducible authentication")?;
    let env = env_vars(transport, &mut ssh_key_file)?;

    let mut command = Command::new("git");
    command.args(&args).envs(env).env_remove("GIT_ASKPASS");
    if let Some(directory) = cwd {
        command.current_dir(directory);
    }

    let output = command
        .output()
        .context_lazy(|| Error::running_git_command(&command))?;

    if !output.status.success() {
        bail!(Error::running_git_command_with_output(&command, &output));
    }

    Ok(output)
}

// Days until a commit is considered stale and will not be scanned
const DAYS_UNTIL_STALE: i64 = 30;

/// Get a list of all branches and tags for the given integration
/// This is done by doing this:
///
/// git init
/// git remote add origin <URL to git repo>
/// git ls-remote --quiet
///
/// and then parsing the results of git ls-remote

/// Filter references by looking at the date of their head commit and only including repos
/// that have been updated in the last 30 days
/// To do this we need a cloned repository so that we can run
/// `git log <some format string that includes that date of the commit> <branch_or_tag_name>`
/// in the cloned repo for each branch or tag
#[tracing::instrument(skip(transport))]
fn references_that_need_scanning(
    transport: &Transport,
    references: Vec<Reference>,
) -> Result<Vec<Reference>, Report<Error>> {
    let tmpdir = blobless_clone(transport, None)?;

    let filtered_references: Vec<Reference> = references
        .into_iter()
        .filter(|reference| {
            reference_needs_scanning(transport, reference, PathBuf::from(tmpdir.path()))
                .unwrap_or(false)
        })
        .collect();
    debug!(
        "references that have been updated in the last {} days: {:?}",
        DAYS_UNTIL_STALE, filtered_references
    );

    Ok(filtered_references)
}

/// A reference needs scanning if its head commit is less than 30 days old
#[tracing::instrument(skip(transport))]
fn reference_needs_scanning(
    transport: &Transport,
    reference: &Reference,
    cloned_repo_dir: PathBuf,
) -> Result<bool, Report<Error>> {
    let reference_string = match reference {
        Reference::Branch { name, .. } => format!("origin/{name}"),
        Reference::Tag { name, .. } => name.clone(),
    };
    let args = vec![
        "log",
        "-n",
        "1",
        "--format=%aI:::%cI",
        &reference_string[..],
    ];
    // git log -n 1 --format="%aI:::%cI" <name of tag or branch>
    // This will return one line containing the author date and committer date separated by ":::". E.g.:
    // The "I" in "aI" and "cI" forces the date to be in strict ISO-8601 format
    //
    // git log -n 1 --format="%ai:::%ci" parse-config-file
    // 2023-02-17 17:14:52 -0800:::2023-02-17 17:14:52 -0800
    //
    // The author and committer dates are almost always the same, but we'll parse both and take the most
    // recent, just to be super safe

    let output = run_git(transport, &args, Some(&cloned_repo_dir))?;
    let date_strings = String::from_utf8_lossy(&output.stdout);
    let mut dates = date_strings.split(":::");
    let earliest_commit_date_that_needs_to_be_scanned =
        OffsetDateTime::checked_sub(OffsetDateTime::now_utc(), DAYS_UNTIL_STALE.days())
            .ok_or_else(|| report!(Error::ParseGitOutput))?;

    let author_date = dates
        .next()
        .map(|d| OffsetDateTime::parse(d, &Iso8601::DEFAULT));
    if let Some(Ok(author_date)) = author_date {
        if author_date > earliest_commit_date_that_needs_to_be_scanned {
            return Ok(true);
        }
    }

    let committer_date = dates
        .next()
        .map(|d| OffsetDateTime::parse(d, &Iso8601::DEFAULT));
    if let Some(Ok(committer_date)) = committer_date {
        if committer_date > earliest_commit_date_that_needs_to_be_scanned {
            return Ok(true);
        }
    }

    Ok(false)
}

/// Do a blobless clone of the repository, checking out the Reference if it exists
#[tracing::instrument(skip(transport))]
fn blobless_clone(
    transport: &Transport,
    reference: Option<&Reference>,
) -> Result<TempDir, Report<Error>> {
    let mut args = vec!["clone", "--filter=blob:none"];
    if let Some(reference) = reference {
        args.extend_from_slice(&["--branch", reference.name()]);
    }

    let endpoint = transport.endpoint().to_string();
    let tmpdir = tempdir()
        .context_lazy(|| Error::TempDirCreation(env::temp_dir()))
        .help("temporary directory location uses $TMPDIR on Linux and macOS; for Windows it uses the 'GetTempPath' system call")?;
    let tmp_path = tmpdir
        .path()
        .to_str()
        .ok_or_else(|| report!(Error::PathNotValidUtf8(tmpdir.path().to_path_buf())))
        .help("changing the system temporary directory to a path that is valid UTF-8 may resolve this issue")
        .describe("Broker needs the temporary path to be valid UTF-8 because it's sent as an argument to the git executable")?;
    args.extend_from_slice(&[endpoint.as_str(), tmp_path]);

    run_git(transport, &args, None).map(|_| tmpdir)
}

#[tracing::instrument(skip(transport))]
fn default_args(transport: &Transport) -> Result<Vec<String>, Report<Error>> {
    if let Transport::Http { endpoint, .. } = transport {
        if !endpoint.starts_with("http") {
            bail!(Error::HttpRemoteInvalid(endpoint.to_string()));
        }
    }

    let header_args = match transport.auth() {
        // git -c credential-helper="" -c http.extraHeader="AUTHORIZATION: Basic ${B64_GITHUB_TOKEN}" clone https://github.com/spatten/fanopticon
        git::transport::Auth::Http(Some(http::Auth::Basic { username, password })) => {
            let header = format!("{}:{}", username, password.expose_secret());
            let base64_header = general_purpose::STANDARD.encode(header);
            let full_header = format!("http.extraHeader=AUTHORIZATION: Basic {}", base64_header);
            vec![String::from("-c"), full_header]
        }
        git::transport::Auth::Http(Some(http::Auth::Header(header))) => {
            let full_header = format!("http.extraHeader={}", header.expose_secret());
            vec![String::from("-c"), full_header]
        }
        _ => vec![],
    };

    // Credential helpers can override the header provided by http.extraHeader, so we need to get rid of them by setting `credential-helper` to "".
    vec!["-c", "credential.helper="]
        .into_iter()
        .map(String::from)
        .chain(header_args.into_iter())
        .collect::<Vec<_>>()
        .wrap_ok()
}

#[tracing::instrument(skip(transport))]
fn env_vars(
    transport: &Transport,
    ssh_key_file: &mut NamedTempFile<File>,
) -> Result<HashMap<String, String>, Report<Error>> {
    let s = String::from;

    let custom_command = match transport.auth() {
        git::transport::Auth::Ssh(ssh::Auth::KeyFile(path)) => {
            vec![(s("GIT_SSH_COMMAND"), git_ssh_command(&path)?)]
        }
        git::transport::Auth::Ssh(ssh::Auth::KeyValue(key)) => {
            // Write the contents of the SSH key to a file so that we can point to it in
            // GIT_SSH_COMMAND
            ssh_key_file
                .write_all(key.expose_secret().as_bytes())
                .context(Error::SshKeyFileCreation)?;

            vec![(s("GIT_SSH_COMMAND"), git_ssh_command(ssh_key_file.path())?)]
        }
        _ => vec![],
    };

    // Turn off terminal prompts if auth fails.
    let disable_prompt = vec![
        (s("GIT_TERMINAL_PROMPT"), s("0")),
        (s("GCM_INTERACTIVE"), s("never")),
    ];
    Ok(disable_prompt.into_iter().chain(custom_command).collect())
}

// git_ssh_command is passed into the GIT_SSH_COMMAND env variable. This makes git use this command
// when it tries to make an SSH connection.
// "-o IdentitiesOnly=yes" means "only use the identity file pointed to by the -i arg"
// "-o StrictHostKeyChecking=no" avoids errors when the host is not in ssh's knownHosts file
// "-F /dev/null" means "start with an empty ssh config"
#[tracing::instrument]
fn git_ssh_command(path: &Path) -> Result<String, Report<Error>> {
    path.to_str()
        .ok_or_else(|| report!(Error::PathNotValidUtf8(path.to_path_buf())))
        .describe("Broker requires that the path to the SSH key is valid UTF-8 because it's passed as an argument to the git executable")
        .map(|path| {
            format!("ssh -i {path} -o IdentitiesOnly=yes -o StrictHostKeyChecking=no -F /dev/null")
        })
}

/// parse the output from `git ls-remote --quiet`
/// The output will look something like this:
///
/// git ls-remote --quiet
/// 9e9834e875bcc07745495b05fe7e73d85d8962b9        HEAD
/// 55aa4f2fc908b42aa1d3e958d115a32a55126a73        refs/heads/add-git-wrapper
/// bb6d81b3591502b87d77e9ee3e32ad741cb8fa53        refs/heads/async-work-queue
/// 9e9834e875bcc07745495b05fe7e73d85d8962b9        refs/heads/main
/// dc575604056303cb16131c1e468077392470b1a6        refs/heads/tracing-logging
/// cb234292277e66703399bf90c841cdffd42db1cf        refs/heads/tracing-retention
/// 038f86242d02089bb3c7c0fd8c408e624de9f664        refs/pull/1/head
/// 55aa4f2fc908b42aa1d3e958d115a32a55126a73        refs/pull/10/head
/// a79998dec9c9732c9f5e49767e1064ebc2375089        refs/pull/10/merge
/// dc575604056303cb16131c1e468077392470b1a6        refs/pull/11/head
/// 6845f2dc4db87996d7b22b586357bd7513d50803        refs/pull/11/merge
/// b72eb52c09df108c81e755bc3a083ce56d7e4197        refs/tags/v0.0.1
/// ffb878b5eb456e7e1725606192765dcb6c7e78b8        refs/tags/v0.0.1^{}
///
/// We only want the branches (which start with `refs/head/` and the tags (which start with `refs/tags`))
/// Tags that end in ^{} should have the ^{} stripped from them. This will usually end up with a duplicate, so we
/// de-dupe before returning
#[tracing::instrument]
fn parse_ls_remote(output: String) -> Result<Vec<Reference>, Report<Error>> {
    let results = output
        .split('\n')
        .map(line_to_git_ref)
        .filter(|r| r.is_some())
        .flatten()
        .collect();
    Ok(results)
}

#[tracing::instrument]
fn line_to_git_ref(line: &str) -> Option<Reference> {
    let mut parsed = line.split_whitespace();
    let commit = parsed.next()?;
    let commit = String::from(commit);
    let reference = parsed.next()?;
    if let Some(tag) = reference.strip_prefix("refs/tags/") {
        let tag = tag.strip_suffix("^{}").unwrap_or(tag);
        Some(Reference::new_tag(tag.to_string(), commit))
    } else {
        reference
            .strip_prefix("refs/heads/")
            .map(|branch| Reference::new_branch(branch.to_string(), commit))
    }
}

/// Returns a description of the command: its name, args, and env variables.
fn describe_cmd(cmd: &Command) -> (String, Vec<String>, Vec<String>) {
    let name = cmd.get_program().to_string_lossy().to_string();
    let args = cmd
        .get_args()
        .map(|arg| arg.to_string_lossy().to_string())
        .collect::<Vec<_>>();
    let envs = cmd
        .get_envs()
        .map(|(key, value)| {
            let key = key.to_string_lossy();
            if let Some(value) = value {
                let value = value.to_string_lossy();
                format!("{}={}", key, value)
            } else {
                format!("{}=<REMOVED>", key)
            }
        })
        .collect::<Vec<_>>();
    (name, args, envs)
}<|MERGE_RESOLUTION|>--- conflicted
+++ resolved
@@ -61,40 +61,11 @@
 
 impl Error {
     fn running_git_command(cmd: &Command) -> Self {
-<<<<<<< HEAD
         Self::GitExecution(cmd.describe().to_string())
     }
 
     fn running_git_command_with_output(cmd: &Command, output: &Output) -> Self {
         Self::GitExecution(cmd.describe().with_output(output).to_string())
-=======
-        let (name, args, envs) = describe_cmd(cmd);
-        Self::GitExecution(format!(
-            "{name}\nargs: [{}]\nenv: {envs:?}",
-            // The debug format for Windows paths results in double backslashes, which we want to avoid.
-            args.into_iter()
-                .map(|arg| format!(r#""{arg}""#))
-                .collect::<Vec<_>>()
-                .join(", ")
-        ))
-    }
-
-    fn running_git_command_with_output(cmd: &Command, output: &Output) -> Self {
-        let (name, args, envs) = describe_cmd(cmd);
-        let stdout = String::from_utf8_lossy(&output.stdout);
-        let stderr = String::from_utf8_lossy(&output.stderr);
-        let status = output.status.code().unwrap_or(-1);
-        Self::GitExecution(format!(
-            "{name}\nargs: [{}]\nenv: {envs:?}\nstatus: {status}\nstdout: '{}'\nstderr: '{}'",
-            // The debug format for Windows paths results in double backslashes, which we want to avoid.
-            args.into_iter()
-                .map(|arg| format!(r#""{arg}""#))
-                .collect::<Vec<_>>()
-                .join(", "),
-            stdout.trim(),
-            stderr.trim()
-        ))
->>>>>>> 54555edf
     }
 }
 
