//! Wrapper for Git
use base64::{engine::general_purpose, Engine as _};
use error_stack::{bail, report, Report};
use futures::StreamExt;
use itertools::Itertools;
use std::env;
use std::fs::File;
use std::io::Write;
use std::path::{Path, PathBuf};
use tempfile::{tempdir, NamedTempFile, TempDir};
use thiserror::Error;
use time::{ext::NumericalDuration, format_description::well_known::Iso8601, OffsetDateTime};
use tracing::debug;

use super::Reference;
use crate::ext::command::{Command, CommandDescriber, Output, OutputProvider, Value};
use crate::ext::error_stack::{ErrorHelper, IntoContext};
use crate::ext::result::WrapOk;
use crate::{api::http, api::remote::git, api::ssh, ext::error_stack::DescribeContext};

use super::transport::Transport;

/// Errors encountered during the clone.
#[derive(Debug, Error)]
pub enum Error {
    /// This module shells out to git, and that failed.
    #[error("run command: {}", str::trim(.0))]
    Execution(String),

    /// Creating a temporary directory failed.
    #[error("create temporary directory in system temp location: {}", .0.display())]
    TempDirCreation(PathBuf),

    /// When git perform SSH authentication, this module needs to create a file to hold the key.
    #[error("create temporary ssh key file")]
    SshKeyFileCreation,

    /// Parsing git output failed.
    #[error("parse git output")]
    ParseGitOutput,

    /// When we set up a clone to use HTTP, if the user has erroneously provided an SSH remote,
    /// the clone will silently use the SSH configuration on the user's local machine.
    ///
    /// This is because we cannot configure SSH to "nothing", else we break the clone:
    /// it is not valid to configure git to use a "custom ssh command" which then does not provide SSH authentication.
    ///
    /// Given this, prior to using a remote to perform an HTTP clone this module checks whether
    /// the remote address begins with the literal `http` as a very simple form of validation.
    /// If it does not, this error occurs.
    #[error("http remote '{0}' does not begin with 'http'")]
    HttpRemoteInvalid(String),

    /// It's possible, although unlikely, that a path on the file system is not a valid UTF8 string.
    /// If this occurs when creating the temporary path to which the directory is cloned,
    /// this module cannot provide that path as an argument to the git executable and this error is returned.
    #[error("path on local system is not a valid UTF8 string: {0}")]
    PathNotValidUtf8(PathBuf),
}

impl Error {
    fn running_git_command<D: CommandDescriber>(describer: D) -> Self {
        Self::Execution(describer.describe().to_string())
    }

    fn creating_temp_dir() -> Self {
        Error::TempDirCreation(env::temp_dir())
    }

    fn path_invalid_utf(path: &Path) -> Self {
        Error::PathNotValidUtf8(path.to_path_buf())
    }
}

/// List references that have been updated in the last 30 days.
#[tracing::instrument]
pub async fn list_references(transport: &Transport) -> Result<Vec<Reference>, Report<Error>> {
    let references = get_all_references(transport).await?;
    references_that_need_scanning(transport, references).await
}

/// Clone a [`Reference`] into a temporary directory.
#[tracing::instrument]
pub async fn clone_reference(
    transport: &Transport,
    reference: &Reference,
) -> Result<TempDir, Report<Error>> {
    blobless_clone(transport, Some(reference)).await
}

#[tracing::instrument(skip(transport))]
async fn get_all_references(transport: &Transport) -> Result<Vec<Reference>, Report<Error>> {
    // First, we need to make a temp directory and run `git init` in it
    let tmpdir = tempdir()
        .context_lazy(|| Error::TempDirCreation(env::temp_dir()))
        .help("temporary directory location uses $TMPDIR on Linux and macOS; for Windows it uses the 'GetTempPath' system call")?;

    // initialize the repo
    run_git(transport, &[Value::new_plain("init")], Some(tmpdir.path())).await?;
    let endpoint = transport.endpoint().to_string();

    // add the remote
    run_git(
        transport,
        &[
            Value::new_plain("remote"),
            Value::new_plain("add"),
            Value::new_plain("origin"),
            Value::new_plain(&endpoint),
        ],
        Some(tmpdir.path()),
    )
    .await?;

    // Now that we have an initialized repo, we can get our references with `git ls-remote`
    let output = run_git(
        transport,
        &[Value::new_plain("ls-remote"), Value::new_plain("--quiet")],
        Some(tmpdir.path()),
    )
    .await?;
    let references = parse_ls_remote(output.stdout_string_lossy());

    // Tags sometimes get duplicated in the output from `git ls-remote`, like this:
    // b72eb52c09df108c81e755bc3a083ce56d7e4197        refs/tags/v0.0.1
    // ffb878b5eb456e7e1725606192765dcb6c7e78b8        refs/tags/v0.0.1^{}
    //
    // We can use either of these (the commit resolves to the ^{} version when we check it out), but we need to
    // de-dupe it
    references.into_iter().unique().collect_vec().wrap_ok()
}

#[tracing::instrument(skip(transport))]
async fn run_git(
    transport: &Transport,
    args: &[Value],
    cwd: Option<&Path>,
) -> Result<Output, Report<Error>> {
    let args = default_args(transport)?
        .into_iter()
        .chain(args.iter().cloned().map_into())
        .collect::<Vec<_>>();

    let mut ssh_key_file = NamedTempFile::new()
        .context(Error::SshKeyFileCreation)
        .describe("Broker must create a temporary SSH key file (even if not using SSH key authentication) to ensure reproducible authentication")?;
    let env = env_vars(transport, &mut ssh_key_file)?;

    let mut command = Command::new("git")
        .args(args)
        .envs(env)
        .env_remove("GIT_ASKPASS");
    if let Some(directory) = cwd {
        command = command.current_dir(directory);
    }

    let output = command
        .output()
        .await
        .context_lazy(|| Error::running_git_command(&command))?;

    if !output.status().success() {
        bail!(Error::running_git_command(&output));
    }

    Ok(output)
}

// Days until a commit is considered stale and will not be scanned
const DAYS_UNTIL_STALE: i64 = 30;

/// Get a list of all branches and tags for the given integration
/// This is done by doing this:
///
/// git init
/// git remote add origin <URL to git repo>
/// git ls-remote --quiet
///
/// and then parsing the results of git ls-remote

/// Filter references by looking at the date of their head commit and only including repos
/// that have been updated in the last 30 days
/// To do this we need a cloned repository so that we can run
/// `git log <some format string that includes that date of the commit> <branch_or_tag_name>`
/// in the cloned repo for each branch or tag
#[tracing::instrument(skip(transport))]
async fn references_that_need_scanning(
    transport: &Transport,
    references: Vec<Reference>,
) -> Result<Vec<Reference>, Report<Error>> {
    let tmpdir = blobless_clone(transport, None).await?;

    // Filtering over the references async is a little harder than a sync filter,
    // since the item being filtered may cross threads.
    // Using `filter_map` simplifies this for the most part.
    //
    // Despite the fact that this is an async stream, it is currently still operating
    // serially; to make it parallel use `buffer` or `buffer_unordered`.
    let filtered_references = futures::stream::iter(references)
        .filter_map(|reference| async {
            reference_needs_scanning(transport, &reference, PathBuf::from(tmpdir.path()))
                .await
                .ok()
                .and_then(|needs_scanning| match needs_scanning {
                    true => Some(reference),
                    false => None,
                })
        })
        .collect()
        .await;

    debug!(
        "references that have been updated in the last {} days: {:?}",
        DAYS_UNTIL_STALE, filtered_references
    );

    Ok(filtered_references)
}

/// A reference needs scanning if its head commit is less than 30 days old
#[tracing::instrument(skip(transport))]
async fn reference_needs_scanning(
    transport: &Transport,
    reference: &Reference,
    cloned_repo_dir: PathBuf,
) -> Result<bool, Report<Error>> {
    let reference_string = match reference {
        Reference::Branch { name, .. } => format!("origin/{name}"),
        Reference::Tag { name, .. } => name.clone(),
    };

    let args = vec![
        "log",
        "-n",
        "1",
        "--format=%aI:::%cI",
        reference_string.as_str(),
    ]
    .into_iter()
    .map(Value::new_plain)
    .collect_vec();

    // git log -n 1 --format="%aI:::%cI" <name of tag or branch>
    // This will return one line containing the author date and committer date separated by ":::". E.g.:
    // The "I" in "aI" and "cI" forces the date to be in strict ISO-8601 format
    //
    // git log -n 1 --format="%ai:::%ci" parse-config-file
    // 2023-02-17 17:14:52 -0800:::2023-02-17 17:14:52 -0800
    //
    // The author and committer dates are almost always the same, but we'll parse both and take the most
    // recent, just to be super safe

    let output = run_git(transport, &args, Some(&cloned_repo_dir)).await?;
    let date_strings = output.stdout_string_lossy();
    let mut dates = date_strings.split(":::");
    let earliest_commit_date_that_needs_to_be_scanned =
        OffsetDateTime::checked_sub(OffsetDateTime::now_utc(), DAYS_UNTIL_STALE.days())
            .ok_or_else(|| report!(Error::ParseGitOutput))?;

    let author_date = dates
        .next()
        .map(|d| OffsetDateTime::parse(d, &Iso8601::DEFAULT));
    if let Some(Ok(author_date)) = author_date {
        if author_date > earliest_commit_date_that_needs_to_be_scanned {
            return Ok(true);
        }
    }

    let committer_date = dates
        .next()
        .map(|d| OffsetDateTime::parse(d, &Iso8601::DEFAULT));
    if let Some(Ok(committer_date)) = committer_date {
        if committer_date > earliest_commit_date_that_needs_to_be_scanned {
            return Ok(true);
        }
    }

    Ok(false)
}

/// Do a blobless clone of the repository, checking out the Reference if it exists
#[tracing::instrument(skip(transport))]
async fn blobless_clone(
    transport: &Transport,
    reference: Option<&Reference>,
) -> Result<TempDir, Report<Error>> {
    let mut args = vec![
        Value::new_plain("clone"),
        Value::new_plain("--filter=blob:none"),
    ];

    if let Some(reference) = reference {
        args.push(Value::new_plain("--branch"));
        args.push(Value::new_plain(reference.name()));
    }

    let endpoint = transport.endpoint().to_string();
    let tmpdir = tempdir()
        .context_lazy(Error::creating_temp_dir)
        .help("altering the temporary directory location may resolve this issue")
        .describe("temporary directory location uses $TMPDIR on Linux and macOS; for Windows it uses the 'GetTempPath' system call")?;

    let tmp_path = tmpdir
        .path()
        .to_str()
        .ok_or_else(|| report!(Error::path_invalid_utf(tmpdir.path())))
        .help("changing the system temporary directory to a path that is valid UTF-8 may resolve this issue")
        .describe("Broker needs the temporary path to be valid UTF-8 because it's sent as an argument to the git executable")?;

    args.push(Value::new_plain(&endpoint));
    args.push(Value::new_plain(tmp_path));
    run_git(transport, args.as_slice(), None)
        .await
        .map(|_| tmpdir)
}

#[tracing::instrument(skip(transport))]
fn default_args(transport: &Transport) -> Result<Vec<Value>, Report<Error>> {
    if let Transport::Http { endpoint, .. } = transport {
        if !endpoint.starts_with("http") {
            bail!(Error::HttpRemoteInvalid(endpoint.to_string()));
        }
    }

    let header_args = match transport.auth() {
        // git \
        //   -c credential-helper="" \
        //   -c http.extraHeader="AUTHORIZATION: Basic ${B64_GITHUB_TOKEN}" \
        //   clone https://github.com/spatten/fanopticon
        git::transport::Auth::Http(Some(http::Auth::Basic { username, password })) => {
<<<<<<< HEAD
            let header = format!("{}:{}", username, password.expose_secret());
            let base64_header = general_purpose::STANDARD.encode(header);

            let full_header = format!("http.extraHeader=AUTHORIZATION: Basic {}", base64_header);
            vec![
                Value::new_plain("-c"),
                Value::new_secret_format(
                    full_header,
                    "http.extraHeader=AUTHORIZATION: Basic {secret}",
=======
            let secret_header = format!("{}:{}", username, password.expose_secret());
            let secret_header = general_purpose::STANDARD.encode(secret_header);

            vec![
                Value::new_plain("-c"),
                Value::format_secret(
                    "http.extraHeader=AUTHORIZATION: Basic {secret}",
                    secret_header,
>>>>>>> fa78762d
                ),
            ]
        }
        git::transport::Auth::Http(Some(http::Auth::Header(header))) => {
<<<<<<< HEAD
            let full_header = format!("http.extraHeader={}", header.expose_secret());
            vec![
                Value::new_plain("-c"),
                Value::new_secret_format(full_header, "http.extraHeader={secret}"),
=======
            vec![
                Value::new_plain("-c"),
                Value::format_secret("http.extraHeader={secret}", header),
>>>>>>> fa78762d
            ]
        }
        _ => vec![],
    };

    // Credential helpers can override the header provided by http.extraHeader,
    // so we need to get rid of them by setting `credential-helper` to an empty value.
    vec!["-c", "credential.helper="]
        .into_iter()
        .map(Value::new_plain)
        .chain(header_args.into_iter())
        .collect_vec()
        .wrap_ok()
}

#[tracing::instrument(skip(transport))]
fn env_vars(
    transport: &Transport,
    ssh_key_file: &mut NamedTempFile<File>,
) -> Result<Vec<(String, Value)>, Report<Error>> {
    let s = String::from;

    let custom_command = match transport.auth() {
        git::transport::Auth::Ssh(ssh::Auth::KeyFile(path)) => {
            // The key is secret, its location on disk is not.
            let command = git_ssh_command(&path)?;
            vec![(s("GIT_SSH_COMMAND"), Value::new_plain(command))]
        }
        git::transport::Auth::Ssh(ssh::Auth::KeyValue(key)) => {
            // Write the contents of the SSH key to a file so that we can point to it.
            ssh_key_file
                .write_all(key.expose_secret().as_bytes())
                .context(Error::SshKeyFileCreation)?;

            // The key is secret, its location on disk is not.
            let command = git_ssh_command(ssh_key_file.path())?;
            vec![(s("GIT_SSH_COMMAND"), Value::new_plain(command))]
        }
        _ => vec![],
    };

    // Turn off terminal prompts if auth fails.
    let disable_prompt = vec![
        (s("GIT_TERMINAL_PROMPT"), Value::new_plain("0")),
        (s("GCM_INTERACTIVE"), Value::new_plain("never")),
    ];

    disable_prompt
        .into_iter()
        .chain(custom_command)
        .collect_vec()
        .wrap_ok()
}

// git_ssh_command is passed into the GIT_SSH_COMMAND env variable. This makes git use this command
// when it tries to make an SSH connection.
// "-o IdentitiesOnly=yes" means "only use the identity file pointed to by the -i arg"
// "-o StrictHostKeyChecking=no" avoids errors when the host is not in ssh's knownHosts file
// "-F /dev/null" means "start with an empty ssh config"
#[tracing::instrument]
fn git_ssh_command(path: &Path) -> Result<String, Report<Error>> {
    path.to_str()
        .ok_or_else(|| report!(Error::PathNotValidUtf8(path.to_path_buf())))
        .describe("Broker requires that the path to the SSH key is valid UTF-8 because it's passed as an argument to the git executable")
        .map(|path| {
            format!("ssh -i {path} -o IdentitiesOnly=yes -o StrictHostKeyChecking=no -F /dev/null")
        })
}

/// parse the output from `git ls-remote --quiet`
/// The output will look something like this:
///
/// git ls-remote --quiet
/// 9e9834e875bcc07745495b05fe7e73d85d8962b9        HEAD
/// 55aa4f2fc908b42aa1d3e958d115a32a55126a73        refs/heads/add-git-wrapper
/// bb6d81b3591502b87d77e9ee3e32ad741cb8fa53        refs/heads/async-work-queue
/// 9e9834e875bcc07745495b05fe7e73d85d8962b9        refs/heads/main
/// dc575604056303cb16131c1e468077392470b1a6        refs/heads/tracing-logging
/// cb234292277e66703399bf90c841cdffd42db1cf        refs/heads/tracing-retention
/// 038f86242d02089bb3c7c0fd8c408e624de9f664        refs/pull/1/head
/// 55aa4f2fc908b42aa1d3e958d115a32a55126a73        refs/pull/10/head
/// a79998dec9c9732c9f5e49767e1064ebc2375089        refs/pull/10/merge
/// dc575604056303cb16131c1e468077392470b1a6        refs/pull/11/head
/// 6845f2dc4db87996d7b22b586357bd7513d50803        refs/pull/11/merge
/// b72eb52c09df108c81e755bc3a083ce56d7e4197        refs/tags/v0.0.1
/// ffb878b5eb456e7e1725606192765dcb6c7e78b8        refs/tags/v0.0.1^{}
///
/// We only want the branches (which start with `refs/head/` and the tags (which start with `refs/tags`))
/// Tags that end in ^{} should have the ^{} stripped from them. This will usually end up with a duplicate, so we
/// de-dupe before returning
#[tracing::instrument]
fn parse_ls_remote(output: String) -> Vec<Reference> {
    output
        .split('\n')
        .map(line_to_git_ref)
        .filter(|r| r.is_some())
        .flatten()
        .collect()
}

#[tracing::instrument]
fn line_to_git_ref(line: &str) -> Option<Reference> {
    let mut parsed = line.split_whitespace();
    let commit = parsed.next()?;
    let commit = String::from(commit);
    let reference = parsed.next()?;
    if let Some(tag) = reference.strip_prefix("refs/tags/") {
        let tag = tag.strip_suffix("^{}").unwrap_or(tag);
        Some(Reference::new_tag(tag.to_string(), commit))
    } else {
        reference
            .strip_prefix("refs/heads/")
            .map(|branch| Reference::new_branch(branch.to_string(), commit))
    }
}<|MERGE_RESOLUTION|>--- conflicted
+++ resolved
@@ -328,17 +328,6 @@
         //   -c http.extraHeader="AUTHORIZATION: Basic ${B64_GITHUB_TOKEN}" \
         //   clone https://github.com/spatten/fanopticon
         git::transport::Auth::Http(Some(http::Auth::Basic { username, password })) => {
-<<<<<<< HEAD
-            let header = format!("{}:{}", username, password.expose_secret());
-            let base64_header = general_purpose::STANDARD.encode(header);
-
-            let full_header = format!("http.extraHeader=AUTHORIZATION: Basic {}", base64_header);
-            vec![
-                Value::new_plain("-c"),
-                Value::new_secret_format(
-                    full_header,
-                    "http.extraHeader=AUTHORIZATION: Basic {secret}",
-=======
             let secret_header = format!("{}:{}", username, password.expose_secret());
             let secret_header = general_purpose::STANDARD.encode(secret_header);
 
@@ -347,21 +336,13 @@
                 Value::format_secret(
                     "http.extraHeader=AUTHORIZATION: Basic {secret}",
                     secret_header,
->>>>>>> fa78762d
                 ),
             ]
         }
         git::transport::Auth::Http(Some(http::Auth::Header(header))) => {
-<<<<<<< HEAD
-            let full_header = format!("http.extraHeader={}", header.expose_secret());
-            vec![
-                Value::new_plain("-c"),
-                Value::new_secret_format(full_header, "http.extraHeader={secret}"),
-=======
             vec![
                 Value::new_plain("-c"),
                 Value::format_secret("http.extraHeader={secret}", header),
->>>>>>> fa78762d
             ]
         }
         _ => vec![],
