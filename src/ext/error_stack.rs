//! Extensions to `error_stack`.

use colored::Colorize;
<<<<<<< HEAD
use error_stack::Report;
use error_stack::ResultExt;
=======
use error_stack::{Context, IntoReport, Report, ResultExt};
>>>>>>> c3c5f529

use crate::doc;

/// Merge multiple error stacks together into a single combined stack.
macro_rules! merge_error_stacks {
    ($initial:expr, $( $other:expr ),*) => {{
        let mut merged = $initial;
        $( merged.extend_one($other); )*
        merged
    }};
}

pub(crate) use merge_error_stacks;

/// Used to provide help text to an error.
///
/// This is meant to be readable by users of the application;
/// ideally help text is relatively terse and only displayed when
/// you're pretty sure what the user can do to fix the problem.
pub trait ErrorHelper {
    /// Provide help text to the user with what they can do to fix the problem.
    fn help<S: AsRef<str>>(self, help_text: S) -> Self;

    /// Optionally provide help text to the user with what they can do to fix the problem.
    fn help_if<S: AsRef<str>>(self, should_help: bool, help_text: S) -> Self;

    /// Lazily provide help text to the user with what they can do to fix the problem.
    fn help_lazy<S: AsRef<str>, F: FnOnce() -> S>(self, helper: F) -> Self;
}

impl<T, C> ErrorHelper for error_stack::Result<T, C> {
    fn help<S: AsRef<str>>(self, help_text: S) -> Self {
        let help = help_literal();
        let help_text = help_text.as_ref();
        self.attach_printable_lazy(|| format!("{help} {help_text}"))
    }

    fn help_if<S: AsRef<str>>(self, should_help: bool, help_text: S) -> Self {
        if should_help {
            let help = help_literal();
            let help_text = help_text.as_ref();
            self.attach_printable_lazy(|| format!("{help} {help_text}"))
        } else {
            self
        }
    }

    fn help_lazy<S: AsRef<str>, F: FnOnce() -> S>(self, helper: F) -> Self {
        let help = help_literal();
        let help_text = helper();
        let help_text = help_text.as_ref();
        self.attach_printable_lazy(|| format!("{help} {help_text}"))
    }
}

fn help_literal() -> String {
    "help:".bold().blue().to_string()
}

/// Used to provide a documentation reference useful for resolving an error.
///
/// This is meant to be readable by users of the application;
/// ideally just provide the URL to the user so they can click it for more information.
pub trait ErrorDocReference {
    /// Provide a link to documentation that will help the user resolve this problem.
    fn documentation<S: AsRef<str>>(self, url: S) -> Self;

    /// Optionally provide a link to documentation that will help the user resolve this problem.
    fn documentation_if<S: AsRef<str>>(self, should_link: bool, url: S) -> Self;

    /// Lazily provide a link to documentation that will help the user resolve this problem.
    fn documentation_lazy<S: AsRef<str>, F: FnOnce() -> S>(self, url_generator: F) -> Self;
}

impl<T, C> ErrorDocReference for error_stack::Result<T, C> {
    fn documentation<S: AsRef<str>>(self, url: S) -> Self {
        let doc = documentation_literal();
        let doc_url = url.as_ref();
        self.attach_printable_lazy(|| format!("{doc} {doc_url}"))
    }

    fn documentation_if<S: AsRef<str>>(self, should_link: bool, url: S) -> Self {
        if should_link {
            let doc = documentation_literal();
            let doc_url = url.as_ref();
            self.attach_printable_lazy(|| format!("{doc} {doc_url}"))
        } else {
            self
        }
    }

    fn documentation_lazy<S: AsRef<str>, F: FnOnce() -> S>(self, url_generator: F) -> Self {
        let doc = documentation_literal();
        let doc_url = url_generator();
        let doc_url = doc_url.as_ref();
        self.attach_printable_lazy(|| format!("{doc} {doc_url}"))
    }
}

fn documentation_literal() -> String {
    "documentation:".bold().purple().to_string()
}

/// Used to provide a description of the operation being performed when an error occurred.
pub trait DescribeContext {
    /// Provide a human-readable description of the context in which the error occurred.
    fn describe<S: AsRef<str>>(self, description: S) -> Self;

    /// Optionally provide a human-readable description of the context in which the error occurred.
    fn describe_if<S: AsRef<str>>(self, should_describe: bool, description: S) -> Self;

    /// Lazily provide a human-readable description of the context in which the error occurred.
    fn describe_lazy<S: AsRef<str>, F: FnOnce() -> S>(self, describer: F) -> Self;
}

impl<T, C> DescribeContext for error_stack::Result<T, C> {
    fn describe<S: AsRef<str>>(self, description: S) -> Self {
        let context = describe_literal();
        let description = description.as_ref();
        self.attach_printable_lazy(|| format!("{context} {description}"))
    }

    fn describe_if<S: AsRef<str>>(self, should_describe: bool, description: S) -> Self {
        if should_describe {
            let context = describe_literal();
            let description = description.as_ref();
            self.attach_printable_lazy(|| format!("{context} {description}"))
        } else {
            self
        }
    }

    fn describe_lazy<S: AsRef<str>, F: FnOnce() -> S>(self, describer: F) -> Self {
        let context = describe_literal();
        let description = describer();
        let description = description.as_ref();
        self.attach_printable_lazy(|| format!("{context} {description}"))
    }
}

fn describe_literal() -> String {
    "context:".bold().green().to_string()
}

/// Used to prompt the user to report a problem to FOSSA support.
pub trait FatalErrorReport {
    /// Ask the user to open a ticket with support if they think this is a defect.
    fn request_support(self) -> Self;
}

impl<T, C> FatalErrorReport for error_stack::Result<T, C> {
    fn request_support(self) -> Self {
        let support = support_literal();
        let support_url = doc::link::fossa_support();
        self.attach_printable_lazy(|| format!("{support} if you believe this to be a defect, please report a bug to FOSSA support at {support_url}"))
    }
}

fn support_literal() -> String {
    "support:".bold().red().to_string()
}

<<<<<<< HEAD
/// Take a vec of results and merge all reports into one
pub fn merge_error_stacks<T, U>(
    vec: Vec<Result<T, Report<U>>>,
) -> Option<Result<Vec<T>, Report<U>>> {
    let mut errors = vec.into_iter().filter_map(|result| result.err());
    let report = errors.next();
    if let Some(mut report) = report {
        for error in errors {
            report.extend_one(error);
        }
        Some(Err(report))
    } else {
        None
=======
/// Extends [`Result`] to convert the [`Err`] variant to a [`Report`]
/// and immediately change the context.
pub trait IntoContext<C> {
    /// Type of the [`Ok`] value in the [`Result`]
    type Ok;

    /// Type of the resulting [`Err`] variant wrapped inside a [`Report<E>`].
    type Err;

    /// Converts the [`Err`] variant of the [`Result`] to a [`Report`],
    /// then immediately changes its context.
    fn context(self, context: C) -> Result<Self::Ok, Report<C>>;
}

impl<T, E, C> IntoContext<C> for core::result::Result<T, E>
where
    Report<E>: From<E>,
    C: Context,
{
    type Ok = T;

    type Err = E;

    #[track_caller]
    fn context(self, context: C) -> Result<T, Report<C>> {
        self.into_report().change_context(context)
>>>>>>> c3c5f529
    }
}<|MERGE_RESOLUTION|>--- conflicted
+++ resolved
@@ -1,12 +1,7 @@
 //! Extensions to `error_stack`.
 
 use colored::Colorize;
-<<<<<<< HEAD
-use error_stack::Report;
-use error_stack::ResultExt;
-=======
 use error_stack::{Context, IntoReport, Report, ResultExt};
->>>>>>> c3c5f529
 
 use crate::doc;
 
@@ -169,21 +164,6 @@
     "support:".bold().red().to_string()
 }
 
-<<<<<<< HEAD
-/// Take a vec of results and merge all reports into one
-pub fn merge_error_stacks<T, U>(
-    vec: Vec<Result<T, Report<U>>>,
-) -> Option<Result<Vec<T>, Report<U>>> {
-    let mut errors = vec.into_iter().filter_map(|result| result.err());
-    let report = errors.next();
-    if let Some(mut report) = report {
-        for error in errors {
-            report.extend_one(error);
-        }
-        Some(Err(report))
-    } else {
-        None
-=======
 /// Extends [`Result`] to convert the [`Err`] variant to a [`Report`]
 /// and immediately change the context.
 pub trait IntoContext<C> {
@@ -210,6 +190,5 @@
     #[track_caller]
     fn context(self, context: C) -> Result<T, Report<C>> {
         self.into_report().change_context(context)
->>>>>>> c3c5f529
     }
 }