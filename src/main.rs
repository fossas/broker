//! The `broker` binary.

#![deny(clippy::unwrap_used)]
#![deny(unsafe_code)]
#![deny(missing_docs)]
#![warn(rust_2018_idioms)]

use atty::Stream;
use broker::api::remote::RemoteProvider;
use broker::db;
use broker::doc::crate_version;
use broker::ext::error_stack::IntoContext;
use broker::fossa_cli;
use broker::{config, ext::error_stack::ErrorHelper};
use broker::{
    doc,
    ext::error_stack::{DescribeContext, ErrorDocReference, FatalErrorReport},
};
use clap::{Parser, Subcommand};
use error_stack::{bail, fmt::ColorMode, Report, Result, ResultExt};
use tap::TapFallible;
use tracing::debug;

#[derive(Debug, thiserror::Error)]
enum Error {
    #[error("determine effective configuration")]
    DetermineEffectiveConfig,

    #[error("this subcommand is not implemented")]
    SubcommandUnimplemented,

    #[error("a fatal error occurred during internal configuration")]
    InternalSetup,

    #[error("a fatal error occurred at runtime")]
    Runtime,
}

#[derive(Debug, Parser)]
#[clap(version)]
struct Opts {
    /// Broker can run a number of subcommands.
    #[clap(subcommand)]
    command: Commands,
}

#[derive(Debug, Subcommand)]
enum Commands {
    /// Initialize Broker configuration.
    Init,

    /// Guided setup.
    Setup,

    /// Guided configuration changes.
    Config(config::RawBaseArgs),

    /// Automatically detect problems with Broker and fix them.
    Fix(config::RawBaseArgs),

    /// Back up or restore Broker's current config and database.
    Backup(config::RawBaseArgs),

    /// Run Broker with the current config.
    Run(config::RawBaseArgs),

    /// Attempt to do a git clone.
    #[clap(hide = true)]
    Clone(config::RawBaseArgs),
}

#[tokio::main]
async fn main() -> Result<(), Error> {
    // App-wide setup that doesn't depend on config or subcommand goes here.
    let version = crate_version();
    if atty::is(Stream::Stdout) {
        Report::set_color_mode(ColorMode::Color);
    } else {
        Report::set_color_mode(ColorMode::None);
    }

    // Subcommand routing.
    let Opts { command } = Opts::parse();
    let subcommand = || async {
        match command {
            Commands::Init => main_init().await,
            Commands::Setup => main_setup().await,
            Commands::Config(args) => main_config(args).await,
            Commands::Fix(args) => main_fix(args).await,
            Commands::Backup(args) => main_backup(args).await,
            Commands::Run(args) => main_run(args).await,
            Commands::Clone(args) => main_clone(args).await,
        }
    };

    // Run the subcommand, but also listen for ctrl+c.
    // If ctrl+c is fired, we exit; this drops any futures currently running.
    // In Rust, this is the appropriate way to cancel futures.
    tokio::select! {
        // We want to handle signals first, regardless of how often the subcommand
        // is ready to be polled.
        biased;

        // If the signal fires, log that we're shutting down and return.
        result = tokio::signal::ctrl_c() => {
            // Only log this on success.
            //
            // Write directly to stderr because tracing may already be shut down,
            // or may not ever have been started, by the time this runs.
            result.tap_ok(|_| eprintln!("Shut down at due to OS signal"))
            // If this errors, it'll do so immediately before anything else runs,
            // so it's definitely part of internal setup.
            .context(Error::InternalSetup)
        },

        // Otherwise, run the subcommand to completion.
        result = subcommand() => {
            result
        }
    }
    // Decorate any error message with top level diagnostics and debugging help.
    .request_support()
    .describe_lazy(|| format!("broker version: {version}"))
}

/// Initialize Broker configuration.
async fn main_init() -> Result<(), Error> {
    bail!(Error::SubcommandUnimplemented)
}

/// Guided interactive setup.
async fn main_setup() -> Result<(), Error> {
    bail!(Error::SubcommandUnimplemented)
}

/// Guided interactive configuration changes.
async fn main_config(_args: config::RawBaseArgs) -> Result<(), Error> {
    bail!(Error::SubcommandUnimplemented)
}

/// Automatically detect problems with Broker and fix them.
/// If they can't be fixed, generate a debug bundle.
async fn main_fix(_args: config::RawBaseArgs) -> Result<(), Error> {
    bail!(Error::SubcommandUnimplemented)
}

/// Back up or restore Broker's current config and database.
async fn main_backup(_args: config::RawBaseArgs) -> Result<(), Error> {
    bail!(Error::SubcommandUnimplemented)
}

/// Run Broker with the current config.
async fn main_run(args: config::RawBaseArgs) -> Result<(), Error> {
    let args = config::validate_args(args)
        .await
        .change_context(Error::DetermineEffectiveConfig)
        .help("try running Broker with the '--help' argument to see available options and usage suggestions")?;

    let conf = config::load(&args)
        .await
        .change_context(Error::DetermineEffectiveConfig)
        .documentation_lazy(doc::link::config_file_reference)?;
    debug!("Loaded {conf:?}");

    let _tracing_guard = conf
        .debug()
        .run_tracing_sink()
        .change_context(Error::InternalSetup)?;

    let db = db::connect_sqlite(args.database_path().path())
        .await
        .change_context(Error::InternalSetup)?;

<<<<<<< HEAD
=======
    let fossa_path = fossa_cli::find_or_download(args.context(), fossa_cli::DesiredVersion::Latest)
        .await
        .change_context(Error::InternalSetup)?;
    debug!("fossa path: {:?}", fossa_path);

>>>>>>> 54555edf
    broker::subcommand::run::main(args.context(), conf, db)
        .await
        .change_context(Error::Runtime)
}

/// Workflow:
/// 1. get a list of remotes
/// 2. For each remote, clone it into a directory and check out the tag or branch
async fn main_clone(args: config::RawBaseArgs) -> Result<(), Error> {
    let args = config::validate_args(args)
        .await
        .change_context(Error::DetermineEffectiveConfig)
        .help("try running Broker with the '--help' argument to see available options and usage suggestions")?;

    let conf = config::load(&args)
        .await
        .change_context(Error::DetermineEffectiveConfig)
        .documentation_lazy(doc::link::config_file_reference)?;

    let _tracing_guard = conf
        .debug()
        .run_tracing_sink()
        .change_context(Error::InternalSetup)?;

    let integration = &conf.integrations().as_ref()[0];
    let mut references = integration.references()
        .await
        .change_context(Error::Runtime)
        .help("try running Broker with the '--help' argument to see available options and usage suggestions")?;

    // clone the first 5 references that need to be scanned
    references.truncate(5);
    for reference in references {
        integration
            .clone_reference(&reference)
            .await
            .change_context(Error::Runtime)?;
    }
    Ok(())
}<|MERGE_RESOLUTION|>--- conflicted
+++ resolved
@@ -171,14 +171,6 @@
         .await
         .change_context(Error::InternalSetup)?;
 
-<<<<<<< HEAD
-=======
-    let fossa_path = fossa_cli::find_or_download(args.context(), fossa_cli::DesiredVersion::Latest)
-        .await
-        .change_context(Error::InternalSetup)?;
-    debug!("fossa path: {:?}", fossa_path);
-
->>>>>>> 54555edf
     broker::subcommand::run::main(args.context(), conf, db)
         .await
         .change_context(Error::Runtime)
