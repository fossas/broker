//! The `broker` binary.

#![deny(clippy::unwrap_used)]
#![deny(unsafe_code)]
#![deny(missing_docs)]
#![warn(rust_2018_idioms)]

use atty::Stream;
use broker::api::remote::RemoteProvider;
use broker::db;
use broker::doc::crate_version;
<<<<<<< HEAD
use broker::ext::error_stack::IntoContext;
=======
use broker::download_fossa_cli;
>>>>>>> 0db5e253
use broker::{config, ext::error_stack::ErrorHelper};
use broker::{
    doc,
    ext::error_stack::{DescribeContext, ErrorDocReference, FatalErrorReport},
};
use clap::{Parser, Subcommand};
use error_stack::{bail, fmt::ColorMode, Report, Result, ResultExt};
use tap::TapFallible;
use tracing::debug;

#[derive(Debug, thiserror::Error)]
enum Error {
    #[error("determine effective configuration")]
    DetermineEffectiveConfig,

    #[error("this subcommand is not implemented")]
    SubcommandUnimplemented,

    #[error("a fatal error occurred during internal configuration")]
    InternalSetup,

    #[error("a fatal error occurred at runtime")]
    Runtime,
}

#[derive(Debug, Parser)]
#[clap(version)]
struct Opts {
    /// Broker can run a number of subcommands.
    #[clap(subcommand)]
    command: Commands,
}

#[derive(Debug, Subcommand)]
enum Commands {
    /// Initialize Broker configuration.
    Init,

    /// Guided setup.
    Setup,

    /// Guided configuration changes.
    Config(config::RawBaseArgs),

    /// Automatically detect problems with Broker and fix them.
    Fix(config::RawBaseArgs),

    /// Back up or restore Broker's current config and database.
    Backup(config::RawBaseArgs),

    /// Run Broker with the current config.
    Run(config::RawBaseArgs),

    /// Attempt to do a git clone.
    #[clap(hide = true)]
    Clone(config::RawBaseArgs),
}

#[tokio::main]
async fn main() -> Result<(), Error> {
    // App-wide setup that doesn't depend on config or subcommand goes here.
    let version = crate_version();
    if atty::is(Stream::Stdout) {
        Report::set_color_mode(ColorMode::Color);
    } else {
        Report::set_color_mode(ColorMode::None);
    }

    // Subcommand routing.
    let Opts { command } = Opts::parse();
    let subcommand = || async {
        match command {
            Commands::Init => main_init().await,
            Commands::Setup => main_setup().await,
            Commands::Config(args) => main_config(args).await,
            Commands::Fix(args) => main_fix(args).await,
            Commands::Backup(args) => main_backup(args).await,
            Commands::Run(args) => main_run(args).await,
            Commands::Clone(args) => main_clone(args).await,
        }
    };

    // Run the subcommand, but also listen for ctrl+c.
    // If ctrl+c is fired, we exit; this drops any futures currently running.
    // In Rust, this is the appropriate way to cancel futures.
    tokio::select! {
        // We want to handle signals first, regardless of how often the subcommand
        // is ready to be polled.
        biased;

        // If the signal fires, log that we're shutting down and return.
        result = tokio::signal::ctrl_c() => {
            // Only log this on success.
            //
            // Write directly to stderr because tracing may already be shut down,
            // or may not ever have been started, by the time this runs.
            result.tap_ok(|_| eprintln!("Shut down at due to OS signal"))
            // If this errors, it'll do so immediately before anything else runs,
            // so it's definitely part of internal setup.
            .context(Error::InternalSetup)
        },

        // Otherwise, run the subcommand to completion.
        result = subcommand() => {
            result
        }
    }
    // Decorate any error message with top level diagnostics and debugging help.
    .request_support()
    .describe_lazy(|| format!("broker version: {version}"))
}

/// Initialize Broker configuration.
async fn main_init() -> Result<(), Error> {
    bail!(Error::SubcommandUnimplemented)
}

/// Guided interactive setup.
async fn main_setup() -> Result<(), Error> {
    bail!(Error::SubcommandUnimplemented)
}

/// Guided interactive configuration changes.
async fn main_config(_args: config::RawBaseArgs) -> Result<(), Error> {
    bail!(Error::SubcommandUnimplemented)
}

/// Automatically detect problems with Broker and fix them.
/// If they can't be fixed, generate a debug bundle.
async fn main_fix(_args: config::RawBaseArgs) -> Result<(), Error> {
    bail!(Error::SubcommandUnimplemented)
}

/// Back up or restore Broker's current config and database.
async fn main_backup(_args: config::RawBaseArgs) -> Result<(), Error> {
    bail!(Error::SubcommandUnimplemented)
}

/// Run Broker with the current config.
async fn main_run(args: config::RawBaseArgs) -> Result<(), Error> {
    let args = config::validate_args(args)
        .await
        .change_context(Error::DetermineEffectiveConfig)
        .help("try running Broker with the '--help' argument to see available options and usage suggestions")?;

    let conf = config::load(&args)
        .await
        .change_context(Error::DetermineEffectiveConfig)
        .documentation_lazy(doc::link::config_file_reference)?;
    debug!("Loaded {conf:?}");

    let _tracing_guard = conf
        .debug()
        .run_tracing_sink()
        .change_context(Error::InternalSetup)?;

    let db = db::connect_sqlite(args.database_path().path())
        .await
        .change_context(Error::InternalSetup)?;

<<<<<<< HEAD
=======
    let fossa_path = download_fossa_cli::ensure_fossa_cli()
        .await
        .change_context(Error::InternalSetup)?;
    info!("fossa path: {:?}", fossa_path);

    info!("Loaded {conf:?}");
>>>>>>> 0db5e253
    broker::subcommand::run::main(conf, db)
        .await
        .change_context(Error::Runtime)
}

/// Workflow:
/// 1. get a list of remotes
/// 2. For each remote, clone it into a directory and check out the tag or branch
async fn main_clone(args: config::RawBaseArgs) -> Result<(), Error> {
    let args = config::validate_args(args)
        .await
        .change_context(Error::DetermineEffectiveConfig)
        .help("try running Broker with the '--help' argument to see available options and usage suggestions")?;

    let conf = config::load(&args)
        .await
        .change_context(Error::DetermineEffectiveConfig)
        .documentation_lazy(doc::link::config_file_reference)?;

    let _tracing_guard = conf
        .debug()
        .run_tracing_sink()
        .change_context(Error::InternalSetup)?;

    let integration = &conf.integrations().as_ref()[0];
    let mut references = integration.references()
        .await
        .change_context(Error::Runtime)
        .help("try running Broker with the '--help' argument to see available options and usage suggestions")?;

    // clone the first 5 references that need to be scanned
    references.truncate(5);
    for reference in references {
        integration
            .clone_reference(&reference)
            .await
            .change_context(Error::Runtime)?;
    }
    Ok(())
}<|MERGE_RESOLUTION|>--- conflicted
+++ resolved
@@ -9,11 +9,8 @@
 use broker::api::remote::RemoteProvider;
 use broker::db;
 use broker::doc::crate_version;
-<<<<<<< HEAD
+use broker::download_fossa_cli;
 use broker::ext::error_stack::IntoContext;
-=======
-use broker::download_fossa_cli;
->>>>>>> 0db5e253
 use broker::{config, ext::error_stack::ErrorHelper};
 use broker::{
     doc,
@@ -174,15 +171,12 @@
         .await
         .change_context(Error::InternalSetup)?;
 
-<<<<<<< HEAD
-=======
     let fossa_path = download_fossa_cli::ensure_fossa_cli()
         .await
         .change_context(Error::InternalSetup)?;
-    info!("fossa path: {:?}", fossa_path);
-
-    info!("Loaded {conf:?}");
->>>>>>> 0db5e253
+    debug!("fossa path: {:?}", fossa_path);
+
+    debug!("Loaded {conf:?}");
     broker::subcommand::run::main(conf, db)
         .await
         .change_context(Error::Runtime)
