//! This library exists to decouple functionality from frontend UX, in an attempt to make testing easier
//! and lead to better overall maintainability.
//!
//! While it is possible to import this library from another Rust program, this library
//! may make major breaking changes on _any_ release, as it is not considered part of the API contract
//! for Broker (which is distributed to end users in binary form only).

#![deny(clippy::unwrap_used)]
#![deny(unsafe_code)]
#![deny(missing_docs)]
#![warn(rust_2018_idioms)]

pub mod api;
pub mod config;
pub mod db;
pub mod debug;
pub mod doc;
pub mod ext;
pub mod fossa_cli;
pub mod queue;
pub mod subcommand;

/// Get the path to a subdirectory of the data root for the current module
/// with the given context.
///
/// See also [`Context::data_root`], which allows customization of the module name.
///
/// # Example
///
/// ```
/// mod my_module {
///     pub fn my_function(ctx: &broker::AppContext) {
///         let subdir = broker::data_dir!(ctx);
///         subdir.strip_prefix(ctx.data_root()).expect("must be a subdirectory");
///     }
/// }
///
/// # let tmp = tempfile::tempdir().expect("must create tempdir");
/// # let root = tmp.path().to_path_buf();
/// # let ctx = broker::AppContext::new(root);
/// # my_module::my_function(&ctx);
/// ```
#[macro_export]
macro_rules! data_dir {
    ($ctx:ident) => {
        $ctx.data_dir(module_path!())
    };
}

pub use ctx::AppContext;

/// Put this in a submodule so that children can't access internals.
mod ctx {
    use std::path::PathBuf;

    use getset::Getters;

    /// Context that many parts of the program need to know about, arranged into a single type for dependency injection.
    ///
    /// This type should be added to sparingly; definitely prefer to pass in args to functions over using context
    /// unless truly _large_ portions of the program need to reference the same data.
    ///
    /// As an example, the data dir for the program is a good candidate for context, as it is used in basically
    /// all functions that perform IO (which is most functions, since this program almost entirely revolves
    /// around doing IO and running FOSSA CLI).
    #[derive(Debug, Clone, PartialEq, Eq, Getters)]
    #[getset(get = "pub")]
    pub struct AppContext {
        /// The root directory for all data that the program needs to store.
        ///
        /// Most modules should use subdirectories inside this root;
        /// to play it maximally safe and avoid collisions,
        /// consider using a subdirectory with the [`data_dir`] function.
        data_root: PathBuf,
    }

    impl AppContext {
        /// Create a new context.
        pub fn new(data_root: PathBuf) -> Self {
            // Note: if we get too many things in here, switch to builder pattern via `typed_builder`.
            Self { data_root }
        }

        /// Get the path to a subdirectory of the data root for a given module name.
        ///
<<<<<<< HEAD
        /// Any name may be provided, but it's recommended to use `moudule_path!()`
=======
        /// Any name may be provided, but it's recommended to use `module_path!()`
>>>>>>> 54555edf
        /// to minimize chance of collisions with other modules.
        ///
        /// See also [`data_dir!`], which is a macro that automatically uses the current module name.
        ///
        /// # Example
        ///
        /// ```
        /// mod my_module {
        ///     pub fn my_function(ctx: &broker::AppContext) {
        ///         let subdir = ctx.data_dir(module_path!());
        ///         subdir.strip_prefix(ctx.data_root()).expect("must be a subdirectory");
        ///     }
        /// }
        ///
        /// # let tmp = tempfile::tempdir().expect("must create tempdir");
        /// # let root = tmp.path().to_path_buf();
        /// # let ctx = broker::AppContext::new(root);
        /// # my_module::my_function(&ctx);
        /// ```
        #[track_caller]
        pub fn data_dir(&self, module_name: &str) -> PathBuf {
            let module_name = module_name.replace("::", "-");
            self.data_root().join(module_name)
        }
    }
}

#[cfg(test)]
mod tests {
    use tempfile::tempdir;

    use super::*;

    // Nest modules to test the submodule path logic.
    mod subtest {
        use super::*;

        #[test]
        fn creates_data_subdir() {
            let tmp = tempdir().expect("must create tempdir");
            let ctx = AppContext::new(tmp.path().to_path_buf());
            let subdir = ctx.data_dir(module_path!());

            subdir
                .strip_prefix(ctx.data_root())
                .expect("must be a subdirectory");
            assert_eq!(subdir, tmp.path().join("broker-tests-subtest"));
        }
    }

    #[test]
    fn creates_data_subdir() {
        let tmp = tempdir().expect("must create tempdir");
        let ctx = AppContext::new(tmp.path().to_path_buf());
        let subdir = ctx.data_dir(module_path!());

        subdir
            .strip_prefix(ctx.data_root())
            .expect("must be a subdirectory");
        assert_eq!(subdir, tmp.path().join("broker-tests"));
    }
}<|MERGE_RESOLUTION|>--- conflicted
+++ resolved
@@ -83,11 +83,7 @@
 
         /// Get the path to a subdirectory of the data root for a given module name.
         ///
-<<<<<<< HEAD
-        /// Any name may be provided, but it's recommended to use `moudule_path!()`
-=======
         /// Any name may be provided, but it's recommended to use `module_path!()`
->>>>>>> 54555edf
         /// to minimize chance of collisions with other modules.
         ///
         /// See also [`data_dir!`], which is a macro that automatically uses the current module name.
