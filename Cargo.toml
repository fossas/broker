[package]
name = "broker"
version = "0.1.0-pre"
edition = "2021"
description = "The bridge between FOSSA and internal DevOps services"
readme = "README.md"
homepage = "https://github.com/fossas/broker"
repository = "https://github.com/fossas/broker"
license = "Apache-2.0"
exclude = [ "docs", ".github" ]
publish = false # rather than publishing this to crates.io, we'll provide releases here on GitHub.

[dependencies]
bytesize = { version = "1.2.0", features = ["serde"] }
clap = { version = "4.1.8", features = ["derive", "cargo", "env"] }
colored = "2.0.0"
delegate = "0.9.0"
derive-new = "0.5.9"
derive_more = "0.99.17"
dirs = "4.0.0"
error-stack = { version = "0.3.1", features = ["spantrace", "hooks"] }
futures = "0.3.26"
getset = "0.1.2"
humantime = "2.1.0"
indoc = "2.0.0"
once_cell = "1.17.1"
rolling-file = "0.2.0"
secrecy = { version = "0.8.0", features = ["serde"] }
serde = { version = "1.0.152", features = ["derive"] }
<<<<<<< HEAD
serde_yaml = "0.9.17"
strum = { version = "0.24.1", features = ["derive"] }
subtle = "2.5.0"
tempfile = "3.4.0"
thiserror = "1.0.38"
=======
serde_yaml = "0.9.19"
subtle = "2.5.0"
thiserror = "1.0.39"
>>>>>>> 9aa59787
tokio = { version = "1.26.0", features = ["full", "fs"] }
tracing = "0.1.37"
tracing-appender = "0.2.2"
tracing-subscriber = { version = "0.3.16", features = ["json"] }
url = "2.3.1"
yaque = "0.6.4"

[dev-dependencies]
insta = { version = "1.28.0", features = ["filters", "json", "yaml"] }
proptest = "1.1.0"
strum = { version = "0.24.1", features = ["derive"] }
test-strategy = "0.3.0"

[build-dependencies]
error-stack = { version = "0.3.1", features = ["hooks"] }
thiserror = "1.0.39"

[profile.dist]
inherits = "release"
debug = true
split-debuginfo = "packed"

[profile.dev.package.insta]
opt-level = 3

[profile.dev.package.similar]
opt-level = 3<|MERGE_RESOLUTION|>--- conflicted
+++ resolved
@@ -27,17 +27,13 @@
 rolling-file = "0.2.0"
 secrecy = { version = "0.8.0", features = ["serde"] }
 serde = { version = "1.0.152", features = ["derive"] }
-<<<<<<< HEAD
-serde_yaml = "0.9.17"
 strum = { version = "0.24.1", features = ["derive"] }
 subtle = "2.5.0"
 tempfile = "3.4.0"
 thiserror = "1.0.38"
-=======
 serde_yaml = "0.9.19"
 subtle = "2.5.0"
 thiserror = "1.0.39"
->>>>>>> 9aa59787
 tokio = { version = "1.26.0", features = ["full", "fs"] }
 tracing = "0.1.37"
 tracing-appender = "0.2.2"
