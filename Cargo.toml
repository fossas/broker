[package]
name = "broker"
version = "0.1.0-pre"
edition = "2021"
description = "The bridge between FOSSA and internal DevOps services"
readme = "README.md"
homepage = "https://github.com/fossas/broker"
repository = "https://github.com/fossas/broker"
license = "Apache-2.0"
exclude = [ "docs", ".github" ]
publish = false # rather than publishing this to crates.io, we'll provide releases here on GitHub.

[dependencies]
bytesize = { version = "1.2.0", features = ["serde"] }
clap = { version = "4.1.8", features = ["derive", "cargo", "env"] }
colored = "2.0.0"
delegate = "0.9.0"
derive-new = "0.5.9"
derive_more = "0.99.17"
dirs = "4.0.0"
error-stack = { version = "0.3.1", features = ["spantrace", "hooks"] }
futures = "0.3.26"
getset = "0.1.2"
humantime = "2.1.0"
indoc = "2.0.0"
once_cell = "1.17.1"
rolling-file = "0.2.0"
secrecy = { version = "0.8.0", features = ["serde"] }
serde = { version = "1.0.152", features = ["derive"] }
strum = { version = "0.24.1", features = ["derive"] }
subtle = "2.5.0"
tempfile = "3.4.0"
serde_yaml = "0.9.19"
thiserror = "1.0.39"
tokio = { version = "1.26.0", features = ["full", "fs"] }
tracing = "0.1.37"
tracing-appender = "0.2.2"
tracing-subscriber = { version = "0.3.16", features = ["json"] }
url = "2.3.1"
<<<<<<< HEAD
base64 = "0.21.0"
tempfile = "3.4.0"
itertools = "0.10.5"
time = { version = "0.3.20", features = ["parsing"] }
=======
yaque = "0.6.4"
>>>>>>> c3c5f529

[dev-dependencies]
insta = { version = "1.28.0", features = ["filters", "json", "yaml"] }
proptest = "1.1.0"
strum = { version = "0.24.1", features = ["derive"] }
test-strategy = "0.3.0"

[build-dependencies]
error-stack = { version = "0.3.1", features = ["hooks"] }
thiserror = "1.0.39"

[profile.dist]
inherits = "release"
debug = true
split-debuginfo = "packed"

[profile.dev.package.insta]
opt-level = 3

[profile.dev.package.similar]
opt-level = 3<|MERGE_RESOLUTION|>--- conflicted
+++ resolved
@@ -37,14 +37,10 @@
 tracing-appender = "0.2.2"
 tracing-subscriber = { version = "0.3.16", features = ["json"] }
 url = "2.3.1"
-<<<<<<< HEAD
 base64 = "0.21.0"
-tempfile = "3.4.0"
 itertools = "0.10.5"
 time = { version = "0.3.20", features = ["parsing"] }
-=======
 yaque = "0.6.4"
->>>>>>> c3c5f529
 
 [dev-dependencies]
 insta = { version = "1.28.0", features = ["filters", "json", "yaml"] }
