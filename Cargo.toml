[package]
name = "broker"
version = "0.2.1"
edition = "2021"
description = "The bridge between FOSSA and internal DevOps services"
readme = "README.md"
homepage = "https://github.com/fossas/broker"
repository = "https://github.com/fossas/broker"
license = "Apache-2.0"
exclude = [ "docs", ".github" ]

# Broker always tracks latest Rust, but this is the minimum required.
rust-version = "1.68"

[features]
jemalloc = ["dep:tikv-jemallocator"]

[dependencies]
bytesize = { version = "1.2.0", features = ["serde"] }
clap = { version = "4.2.7", features = ["derive", "cargo", "env"] }
colored = "2.0.0"
delegate = "0.9.0"
derive-new = "0.5.9"
derive_more = "0.99.17"
dirs = "5.0.1"
error-stack = { version = "0.3.1", features = ["spantrace", "hooks"] }
futures = "0.3.28"
getset = "0.1.2"
humantime = "2.1.0"
indoc = "2.0.1"
once_cell = "1.17.1"
rolling-file = "0.2.0"
secrecy = { version = "0.8.0", features = ["serde"] }
serde = { version = "1.0.163", features = ["derive"] }
strum = { version = "0.24.1", features = ["derive"] }
subtle = "2.4.1"
tempfile = "3.5.0"
serde_yaml = "0.9.21"
thiserror = "1.0.40"
tokio = { version = "1.28.1", features = ["full", "fs"] }
tracing = "0.1.37"
tracing-appender = "0.2.2"
tracing-subscriber = { version = "0.3.17", features = ["json"] }
url = "2.3.1"
base64 = "0.21.0"
itertools = "0.10.5"
time = { version = "0.3.21", features = ["parsing"] }
yaque = "0.6.4"
<<<<<<< HEAD
reqwest = { version = "0.11.17", features = ["rustls-tls"], default-features = false }
zip = "0.6.4"
=======
reqwest = "0.11.17"
zip = "0.6.5"
>>>>>>> 5d5ca6e8
bytes = "1.4.0"
sqlx = { version = "0.6.3", features = ["runtime-tokio-rustls", "sqlite", "migrate", "macros", "time", "offline"], default-features = false }
async-trait = "0.1.68"
semver = { version = "1.0.17", features = ["serde"] }
tap = "1.0.1"
tokio-retry = "0.3.0"
uuid = { version = "1.3.3", features = ["v4"] }
atty = "0.2.14"
serde_json = "1.0.96"
cached = "0.43.0"
tracing-test = { version = "0.2.4", features = ["no-env-filter"] }
duplicate = "1.0.0"
aho-corasick = "0.7.20"
regex = "1.8.1"
srclib = { git = "https://github.com/fossas/foundation-libs", branch = "add-srclib" }
walkdir = "2.3.3"
tar = "0.4.38"
libflate = "1.3.0"
typed-builder = "0.14.0"
which = "4.4.0"
tikv-jemallocator = { version = "0.5.0", optional = true }

[dev-dependencies]
insta = { version = "1.29.0", features = ["filters", "json", "yaml"] }
proptest = "1.1.0"
strum = { version = "0.24.1", features = ["derive"] }
test-strategy = "0.3.0"
criterion = { version = "0.4", features = ["html_reports"] }
rayon = "1.7.0"

[[bench]]
name = "allocations"
harness = false

[build-dependencies]
error-stack = { version = "0.3.1", features = ["hooks"] }
thiserror = "1.0.40"

[profile.dev.package.insta]
opt-level = 3

[profile.dev.package.similar]
opt-level = 3<|MERGE_RESOLUTION|>--- conflicted
+++ resolved
@@ -46,13 +46,8 @@
 itertools = "0.10.5"
 time = { version = "0.3.21", features = ["parsing"] }
 yaque = "0.6.4"
-<<<<<<< HEAD
 reqwest = { version = "0.11.17", features = ["rustls-tls"], default-features = false }
-zip = "0.6.4"
-=======
-reqwest = "0.11.17"
 zip = "0.6.5"
->>>>>>> 5d5ca6e8
 bytes = "1.4.0"
 sqlx = { version = "0.6.3", features = ["runtime-tokio-rustls", "sqlite", "migrate", "macros", "time", "offline"], default-features = false }
 async-trait = "0.1.68"
