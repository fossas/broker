[package]
name = "broker"
version = "0.1.0-pre"
edition = "2021"
description = "The bridge between FOSSA and internal DevOps services"
readme = "README.md"
homepage = "https://github.com/fossas/broker"
repository = "https://github.com/fossas/broker"
license = "Apache-2.0"
exclude = [ "docs", ".github" ]
publish = false # rather than publishing this to crates.io, we'll provide releases here on GitHub.

[dependencies]
bytesize = { version = "1.2.0", features = ["serde"] }
clap = { version = "4.1.8", features = ["derive", "cargo", "env"] }
colored = "2.0.0"
derive-new = "0.5.9"
derive_more = "0.99.17"
dirs = "4.0.0"
error-stack = { version = "0.3.1", features = ["spantrace", "hooks"] }
getset = "0.1.2"
humantime = "2.1.0"
once_cell = "1.17.1"
secrecy = { version = "0.8.0", features = ["serde"] }
serde = { version = "1.0.152", features = ["derive"] }
serde_yaml = "0.9.17"
subtle = "2.5.0"
thiserror = "1.0.38"
<<<<<<< HEAD
tokio = { version = "1.25.0", features = ["full"] }
=======
tokio = { version = "1.26.0", features = ["full"] }
>>>>>>> 79465f5c
url = "2.3.1"

[dev-dependencies]
insta = { version = "1.28.0", features = ["filters", "json", "yaml"] }
proptest = "1.1.0"
strum = { version = "0.24.1", features = ["derive"] }
test-strategy = "0.3.0"

[build-dependencies]
error-stack = { version = "0.3.1", features = ["hooks"] }
thiserror = "1.0.38"

[profile.dist]
inherits = "release"
debug = true
split-debuginfo = "packed"

[profile.dev.package.insta]
opt-level = 3

[profile.dev.package.similar]
opt-level = 3<|MERGE_RESOLUTION|>--- conflicted
+++ resolved
@@ -26,11 +26,7 @@
 serde_yaml = "0.9.17"
 subtle = "2.5.0"
 thiserror = "1.0.38"
-<<<<<<< HEAD
-tokio = { version = "1.25.0", features = ["full"] }
-=======
 tokio = { version = "1.26.0", features = ["full"] }
->>>>>>> 79465f5c
 url = "2.3.1"
 
 [dev-dependencies]
