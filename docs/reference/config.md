--- conflicted
+++ resolved
@@ -48,21 +48,10 @@
 This block specifies where Broker stores its debugging artifacts.
 For more information on what a "debugging artifact" is, see [Debug Artifacts](./debug-artifacts.md).
 
-<<<<<<< HEAD
-| Value            | Required? | Description                                                | Suggested default                      |
-|------------------|-----------|------------------------------------------------------------|----------------------------------------|
-| `location`       | Required  | The root directory into which debug artifacts are written. | `{USER_HOME}/.fossa/broker/debugging/` |
-| `retention.days` | Optional  | Remove debug artifacts that are older than this time span. | `7 days`                               |
-=======
-| Value                | Required? | Description                                                | Suggested default                             |
-|----------------------|-----------|------------------------------------------------------------|-----------------------------------------------|
-| `location`           | Required  | The root directory into which debug artifacts are written. | `{USER_HOME}/.config/fossa/broker/debugging/` |
-| `retention.duration` | Optional  | Remove debug artifacts that are older than this time span. | `7 days` or no limit                          |
-| `retention.size`     | Optional  | Remove debug artifacts that are larger than this size.     | None                                          |
-
-- `retention.duration` is a `duration`; see [duration values](#duration-values) for more details.
-- `retention.size` is an integer representing bytes.
->>>>>>> 9e9834e8
+| Value            | Required? | Description                                                | Suggested default                             |
+|------------------|-----------|------------------------------------------------------------|-----------------------------------------------|
+| `location`       | Required  | The root directory into which debug artifacts are written. | `{USER_HOME}/.config/fossa/broker/debugging/` |
+| `retention.days` | Optional  | Remove debug artifacts that are older than this time span. | `7 days`                                      |
 
 ## Integrations
 
