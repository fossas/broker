//! Tests for Broker.
//!
//! Some of these tests test specific error message output.
//! It's okay to update the test if the change to the error message output is _desired_,
//! but these tests exist to make sure that any change to previously shipped error message output is _intentional_.
//!
//! The goal with our error messages is that they are useful and actionable to users.
//! If error text changes too often, or changes in a way that makes the error less understandable,
//! we need to make very sure we want to actually make the change.

mod helper;

mod api_code;
mod args;
mod config;
mod debug;
<<<<<<< HEAD
mod helper;
mod remote_git;
=======
mod queue;
>>>>>>> c3c5f529
<|MERGE_RESOLUTION|>--- conflicted
+++ resolved
@@ -14,9 +14,6 @@
 mod args;
 mod config;
 mod debug;
-<<<<<<< HEAD
 mod helper;
-mod remote_git;
-=======
 mod queue;
->>>>>>> c3c5f529
+mod remote_git;