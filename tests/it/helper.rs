//! Helper macros/functions for testing.
//!
//! Note: Rust macros are expanded in place as if the generated code was written in that file;
//! as such each macro in this file must be independent of location.
//! Mostly this just means "if the macro calls something else, it needs to reference it by fully qualified path".

pub mod duration;
pub mod gen;

/// Create a context in a temporary directory.
macro_rules! temp_ctx {
    () => {{
        let tmp = tempfile::tempdir().expect("must create tempdir");
        let root = tmp.path().to_path_buf();
        (tmp, broker::AppContext::new(root))
    }};
}

/// Create a config file inside a temporary directory `{TMP_DIR}`.
///
/// This config file:
/// - Has no configured integrations.
/// - Writes the config file to `{TMP_DIR}/config.yml`.
/// - Specifies `{TMP_DIR}/debug` as the debug root.
/// - Returns the `{TMP_DIR}`, along with the path to the config file.
///
/// If `load` is specified as an argument to this macro, the config is then also
/// parsed, and loaded, and returned. The data root in the config is set to `{TMP_DIR}`.
macro_rules! temp_config {
    () => {{
        let tmp = tempfile::tempdir().expect("must create tempdir");
        let dir = tmp.path().join("debug");
        let content = indoc::formatdoc! {r#"
        fossa_endpoint: https://app.fossa.com
        fossa_integration_key: abcd1234
        version: 1
        debugging:
          location: {dir:?}
          retention:
            days: 1
        integrations:
        "#};

        let path = tmp.path().join("config.yml");
        std::fs::write(&path, content).expect("must write config file");

        println!(
            "wrote config to {path:?}: {}",
            std::fs::read_to_string(&path).expect("must read config")
        );

        (tmp, path)
    }};
    (load) => {{
        let (tmp, config_file_path) = temp_config!();
        let raw_args = RawRunArgs::new(
            Some(config_file_path.to_string_lossy().to_string()),
            None, // Infer the DB path to be a sibling of the config file.
            Some(tmp.path().to_path_buf()),
        );

        let args = raw_args.validate().await.expect("must have validated");
        let config = broker::config::load(&args).await.expect("must load config");
        (tmp, config, args.context().clone())
    }};
}

/// Tests are run independently by cargo nextest, so this macro configures settings used in snapshot tests.
///
/// If using `assert_error_stack_snapshot`, there's no need to run this, as it is run automatically.
/// This macro is still exported for tests using `insta` directly.
macro_rules! set_snapshot_vars {
    () => {{
        // During error stack snapshot testing, colors really mess with readability.
        // While colors are an important part of the overall error message story,
        // they're less important than structure; the thought is that by making structure easier to test
        // we can avoid most failures. Colors, by comparison, are harder to accidentally change.
        error_stack::Report::set_color_mode(error_stack::fmt::ColorMode::None);
        colored::control::set_override(false);
    }};
}

/// Run an error stack snapshot.
///
/// Automatically redacts the items in the error stack that we don't need to keep stable across tests.
/// Additionally sets the standard snapshot vars.
///
/// `context` should describe the program state that led to this error. Examples:
/// - When validating a config, `context` is the raw config struct.
/// - When parsing a config, `context` is the string being parsed.
///
/// # Usage
///
/// `([<modifier>]; context, err)`
///
/// Modifiers:
/// - `fossa_cli`: Set FOSSA CLI specific redactions, mostly around file paths.
/// - `data_root => {data_root}`: Redact the data root set at runtime.
///
/// Modifiers are separated by semicolon and must come before `context` and `err`.
/// They also must be listed in the order above if present.
///
/// Examples:
/// ```ignore
/// assert_error_stack_snapshot!(fossa_cli; data_root => ctx.data_root(); &config, err);
/// assert_error_stack_snapshot!(data_root => ctx.data_root(); &config, err);
/// ```
///
/// This is invalid, as they're in the wrong order:
/// ```ignore
/// assert_error_stack_snapshot!(data_root => ctx.data_root(); fossa_cli; &config, err);
/// ```
///
/// The ordering requirement is a quirk of how this macro is written in an attempt to keep it simple;
/// if we get 1-2 more modifiers to this macro we'll refactor to make it more generic.
//
// Implementation note
//
// If we need to make this more smart in the future, we should either:
// - Split into multiple macros.
// - Utilize 'push down accumulation' in combination with making this an 'incremental tt muncher'.
//   - https://danielkeep.github.io/tlborm/book/pat-push-down-accumulation.html
//   - https://danielkeep.github.io/tlborm/book/pat-incremental-tt-munchers.html
//
// This obviously makes the macro WAY more complicated, but is required to make it smarter:
// - Handling many modifiers in arbitrary order requires incremental tt munching.
// - Building the vector of filters during that incremental process requires push down accumulation.
//
macro_rules! assert_error_stack_snapshot {
    // Handle the `fossa_cli` case.
    (fossa_cli; $context:expr, $inner:expr) => {{
        let extra_filters = assert_error_stack_snapshot!(@cli_filters);
        assert_error_stack_snapshot!(@run extra_filters => $context, $inner);
    }};
    // Handle the `fossa_cli` + `data_root` case.
    (fossa_cli; data_root => $data_root:expr; $context:expr, $inner:expr) => {{
        let default_filters = assert_error_stack_snapshot!(@default_filters);
        let extra_filters = assert_error_stack_snapshot!(@cli_filters);
        let filters = assert_error_stack_snapshot!(@combine_filters default_filters, extra_filters);
        assert_error_stack_snapshot!(@run filters; data_root => $data_root; $context, $inner);
    }};
    // Handle the `data_root` case.
    (data_root => $data_root:expr; $context:expr, $inner:expr) => {{
        let filters = assert_error_stack_snapshot!(@default_filters);
        assert_error_stack_snapshot!(@run filters; data_root => $data_root; $context, $inner);
    }};
    // Handle with no modifiers.
    ($context:expr, $inner:expr) => {{
        let filters = assert_error_stack_snapshot!(@default_filters);
        assert_error_stack_snapshot!(@run filters; $context, $inner);
    }};
    // Build default filters.
    (@default_filters) => {{
        // The intent is to filter output that changes per test environment
        // or is inconsequential to the human understanding of the error message.
        vec![
            // Some tests output Broker's version, but it should be abstracted.
            (env!("CARGO_PKG_VERSION"), "{current broker version}"),
            // github gives different errors depending on whether you are logged in or not
            (r"(git@github.com|ERROR): (Permission denied \(publickey\)|Repository not found)", "{permission denied}"),
            // Rust source locations (`at /some/path/to/src/internal/foo.rs:81:82`)
            (r"at .*src.+:\d+:\d+", "at {source location}"),
            // Unix-style abs file paths inside common delimiters (`'/Users/jessica/.config/fossa/broker/queue/Echo'`)
            (r#"['"`](?:/[^/\pC]+)+['"`]"#, "{file path}"),
            // Windows-style abs file paths inside common delimiters (`'C:\Users\jessica\.config\fossa\broker\queue\Echo'`)
            (r#"['"`]\PC:(?:\\[^\\\pC]+)+['"`]"#, "{file path}"),
            // Some tests are based on the current workspace directory,
            // but this path should be abstracted.
            // Ensure this is below other file path filters, they should take precendence;
            // this is only a stopgap for if paths are not properly redacted.
            (env!("CARGO_MANIFEST_DIR"), "{cargo dir}"),
            // Paths to binaries are also platform dependent.
            // Just strip .exe off any path.
            (r"\.exe", ""),
        ]
    }};
    // Build FOSSA CLI filters.
    (@cli_filters) => {{
        // standardize some CLI path output, since FOSSA CLI doesn't enclose some paths in quotes.
        vec![
            (r"Directory does not exist: [^\n]+", "Directory does not exist: {directory}"),
            // This path is in quotes, but it (incorrectly) doubles the backslashes, which we don't want to add to the
            // usual path filters because we want to catch incorrectly escaped backslashes.
            (r#"\[DEBUG\] Loading configuration file from ".+""#, r#"[DEBUG] Loading configuration file from "{config path}""#)
        ]
    }};
    // Combine multiple filter vecs into one.
    (@combine_filters $($filter_group:expr),*) => {{
        let mut combined = vec![];
        $(
            for extra_filter in $filter_group {
                combined.push(extra_filter);
            }
        )*
        combined
    }};
    // Run with the provided filters.
    (@run $filters:expr; $context:expr, $inner:expr) => {{
<<<<<<< HEAD
        crate::helper::set_snapshot_vars!();
        insta::with_settings!({
            info => $context,
            filters => $filters,
        }, {
            insta::assert_debug_snapshot!($inner);
        });
    }};
    // Run with filters and data root.
    // Data root can't be integrated into filters since it relies on the `as_str` method of the `Regex` type,
    // which doesn't live long enough otherwise.
    (@run $filters:expr; data_root => $data_root:expr; $context:expr, $inner:expr) => {{
=======
>>>>>>> fa78762d
        crate::helper::set_snapshot_vars!();

        // Filter the data root.
        // Additionally normalize trailing slash/backslashes to slash, since these are platform dependent.
        let mut filters = $filters;
        let data_root = PathBuf::from($data_root).to_string_lossy().to_string();
        let data_root = regex::escape(&data_root);

        // This will turn into a regular expression, so escape the backslash.
        let with_trailing_slash = regex::Regex::new(&format!("{}(/|\\\\)", data_root)).expect("must create valid regex");
        filters.push((with_trailing_slash.as_str(), "{data root}/"));
        filters.push((data_root.as_str(), "{data root}"));

        insta::with_settings!({
            info => $context,
<<<<<<< HEAD
=======
            filters => $filters,
        }, {
            insta::assert_debug_snapshot!($inner);
        });
    }};
    // Run with filters and data root.
    // Data root can't be integrated into filters since it relies on the `as_str` method of the `Regex` type,
    // which doesn't live long enough otherwise.
    (@run $filters:expr; data_root => $data_root:expr; $context:expr, $inner:expr) => {{
        crate::helper::set_snapshot_vars!();

        // Filter the data root.
        // Additionally normalize trailing slash/backslashes to slash, since these are platform dependent.
        let mut filters = $filters;
        let data_root = PathBuf::from($data_root).to_string_lossy().to_string();
        let data_root = regex::escape(&data_root);

        // This will turn into a regular expression, so escape the backslash.
        let with_trailing_slash = regex::Regex::new(&format!("{}(/|\\\\)", data_root)).expect("must create valid regex");
        filters.push((with_trailing_slash.as_str(), "{data root}/"));
        filters.push((data_root.as_str(), "{data root}"));

        insta::with_settings!({
            info => $context,
>>>>>>> fa78762d
            filters => filters,
        }, {
            insta::assert_debug_snapshot!($inner);
        });
    }};
}

/// Convenience macro to load the config inline with the test function (so errors are properly attributed).
///
/// Default paths are:
/// - Config: "testdata/config/basic.yml"
/// - Database: "testdata/database/empty.sqlite"
///
/// Leave args unspecified to use the defaults.
macro_rules! load_config {
    () => {
        load_config!(
            "testdata/config/basic.yml",
            "testdata/database/empty.sqlite"
        )
    };
    ($config_path:expr, $db_path:expr) => {
        async {
            let base = crate::args::raw_base_args($config_path, $db_path);
            let args = base.validate().await.expect("must have validated");
            let config = broker::config::load(&args)
                .await
                .expect("must have loaded config");
            ($config_path, config)
        }
    };
}

/// Convenience macro to load a failing config inline with the test function (so errors are properly attributed).
macro_rules! load_config_err {
    ($config_path:expr, $db_path:expr) => {
        async {
            let base = crate::args::raw_base_args($config_path, $db_path);
            let args = base.validate().await.expect("must have validated args");
            let err = broker::config::load(&args)
                .await
                .expect_err("must have failed to validate config");
            ($config_path, err)
        }
    };
}

pub(crate) use assert_error_stack_snapshot;
pub(crate) use load_config;
pub(crate) use load_config_err;
pub(crate) use set_snapshot_vars;
pub(crate) use temp_config;
pub(crate) use temp_ctx;<|MERGE_RESOLUTION|>--- conflicted
+++ resolved
@@ -196,7 +196,6 @@
     }};
     // Run with the provided filters.
     (@run $filters:expr; $context:expr, $inner:expr) => {{
-<<<<<<< HEAD
         crate::helper::set_snapshot_vars!();
         insta::with_settings!({
             info => $context,
@@ -209,8 +208,6 @@
     // Data root can't be integrated into filters since it relies on the `as_str` method of the `Regex` type,
     // which doesn't live long enough otherwise.
     (@run $filters:expr; data_root => $data_root:expr; $context:expr, $inner:expr) => {{
-=======
->>>>>>> fa78762d
         crate::helper::set_snapshot_vars!();
 
         // Filter the data root.
@@ -226,33 +223,6 @@
 
         insta::with_settings!({
             info => $context,
-<<<<<<< HEAD
-=======
-            filters => $filters,
-        }, {
-            insta::assert_debug_snapshot!($inner);
-        });
-    }};
-    // Run with filters and data root.
-    // Data root can't be integrated into filters since it relies on the `as_str` method of the `Regex` type,
-    // which doesn't live long enough otherwise.
-    (@run $filters:expr; data_root => $data_root:expr; $context:expr, $inner:expr) => {{
-        crate::helper::set_snapshot_vars!();
-
-        // Filter the data root.
-        // Additionally normalize trailing slash/backslashes to slash, since these are platform dependent.
-        let mut filters = $filters;
-        let data_root = PathBuf::from($data_root).to_string_lossy().to_string();
-        let data_root = regex::escape(&data_root);
-
-        // This will turn into a regular expression, so escape the backslash.
-        let with_trailing_slash = regex::Regex::new(&format!("{}(/|\\\\)", data_root)).expect("must create valid regex");
-        filters.push((with_trailing_slash.as_str(), "{data root}/"));
-        filters.push((data_root.as_str(), "{data root}"));
-
-        insta::with_settings!({
-            info => $context,
->>>>>>> fa78762d
             filters => filters,
         }, {
             insta::assert_debug_snapshot!($inner);
