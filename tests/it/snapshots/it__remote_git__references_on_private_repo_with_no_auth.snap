--- conflicted
+++ resolved
@@ -7,13 +7,8 @@
 ├╴at {source location}
 │
 ╰─▶ run command: git
-<<<<<<< HEAD
     args: ["-c", "credential.helper=", "ls-remote", "--quiet", "http://github.com/github/doesnotexist.git"]
-    env: ["GCM_INTERACTIVE=never", "GIT_ASKPASS=<REMOVED>", "GIT_TERMINAL_PROMPT=0"]
-=======
-    args: ["-c", "credential.helper=", "ls-remote", "--quiet"]
     env: ["GIT_TERMINAL_PROMPT=0", "GCM_INTERACTIVE=never", "GIT_ASKPASS=<REMOVED>"]
->>>>>>> fd5dda71
     status: 128
     stdout: ''
     stderr: 'fatal: could not read Username for 'https://github.com': terminal prompts disabled'
