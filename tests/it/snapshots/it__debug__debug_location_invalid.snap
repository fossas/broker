---
source: tests/it/debug.rs
expression: err
info: testdata/config/basic-location-invalid.yml
---
failed to create tracing output location
├╴at {source location}
<<<<<<< HEAD
├╴help: ensure that the parent directory exists and you have access to it
├╴context: initialize sink to {file path}
=======
├╴help: this location is set in the config file
├╴context: debug info is configured to be stored in "/some/place/that/does/not/exist/trace"
>>>>>>> 9aa59787
│
╰─▶ Read-only file system (os error 30)
    ╰╴at {source location}<|MERGE_RESOLUTION|>--- conflicted
+++ resolved
@@ -5,13 +5,8 @@
 ---
 failed to create tracing output location
 ├╴at {source location}
-<<<<<<< HEAD
-├╴help: ensure that the parent directory exists and you have access to it
-├╴context: initialize sink to {file path}
-=======
 ├╴help: this location is set in the config file
 ├╴context: debug info is configured to be stored in "/some/place/that/does/not/exist/trace"
->>>>>>> 9aa59787
 │
 ╰─▶ Read-only file system (os error 30)
     ╰╴at {source location}