use broker::{
<<<<<<< HEAD
    api::{self, code},
    config,
=======
    api::{self, remote},
    config, debug,
    ext::secrecy::ComparableSecretString,
>>>>>>> d3ef113f
};
use bytesize::ByteSize;

use crate::{
    args::raw_base_args,
    helper::{gen, load_config},
};

#[test]
fn test_fossa_api_values() {
    let conf = load_config!();

    assert_eq!(conf.fossa_api().key(), &gen::fossa_api_key("abcd1234"),);
    assert_eq!(
        conf.fossa_api().endpoint(),
        &gen::fossa_api_endpoint("https://app.fossa.com"),
    );
}

#[test]
fn test_debug_values() {
    let conf = load_config!();

    assert_eq!(
        conf.debug().location(),
        &gen::debug_root("/home/me/.fossa/broker/debugging/"),
    );
    assert_eq!(
        conf.debug().retention().age(),
        &Some(gen::debug_artifact_max_age("7days")),
    );
    assert_eq!(
        conf.debug().retention().size(),
        &Some(gen::debug_artifact_max_size(ByteSize::b(1048576))),
    );
}

#[test]
fn test_one_integration() {
    let conf = load_config!();

    let mut integrations = conf.integrations().as_ref().iter();
    let Some(_) = integrations.next() else { panic!("must have parsed at least one integration") };
    let None = integrations.next() else { panic!("must have parsed exactly one integration") };
}

#[test]
fn test_integration_git_ssh_key_file() {
    let conf = load_config!();

    let Some(integration) = conf.integrations().as_ref().iter().next() else { panic!("must have parsed at least one integration") };
    assert_eq!(integration.poll_interval(), gen::code_poll_interval("1h"));

    let remote::Protocol::Git(remote::git::Transport::Ssh{ endpoint, auth }) = integration.protocol() else { panic!("must have parsed integration to git") };
    assert_eq!(
        endpoint,
        &gen::code_remote("git@github.com:fossas/broker.git")
    );

    let Some(api::ssh::Auth::KeyFile(file)) = auth else { panic!("must have parsed ssh key file auth") };
    assert_eq!(file, &gen::path_buf("/home/me/.ssh/id_rsa"));
}

#[test]
fn test_integration_git_ssh_key() {
    let conf = load_config!(
        "testdata/config/basic-ssh-key.yml",
        "testdata/database/empty.sqlite"
    );

    let Some(integration) = conf.integrations().as_ref().iter().next() else { panic!("must have parsed at least one integration") };
    assert_eq!(integration.poll_interval(), gen::code_poll_interval("1h"));

    let code::Protocol::Git(code::git::Transport::Ssh{ endpoint, auth }) = integration.protocol() else { panic!("must have parsed integration") };
    assert_eq!(
        endpoint,
        &gen::code_remote("git@github.com:fossas/broker.git")
    );

    let Some(api::ssh::Auth::KeyValue(key)) = auth else { panic!("must have parsed auth value") };
    assert_eq!(key, &gen::secret("efgh5678"));
}

#[test]
fn test_integration_git_ssh_no_auth() {
    let conf = load_config!(
        "testdata/config/basic-ssh-no-auth.yml",
        "testdata/database/empty.sqlite"
    );

    let Some(integration) = conf.integrations().as_ref().iter().next() else { panic!("must have parsed at least one integration") };
    assert_eq!(integration.poll_interval(), gen::code_poll_interval("1h"));

    let code::Protocol::Git(code::git::Transport::Ssh{ endpoint, auth }) = integration.protocol() else { panic!("must have parsed integration") };
    assert_eq!(
        endpoint,
        &gen::code_remote("git@github.com:fossas/broker.git")
    );

    let None = auth else { panic!("must have parsed no auth value") };
}

<<<<<<< HEAD
#[test]
fn test_integration_git_http_basic() {
    let conf = load_config!(
        "testdata/config/basic-http-basic.yml",
        "testdata/database/empty.sqlite"
    );

    let Some(integration) = conf.integrations().as_ref().iter().next() else { panic!("must have parsed at least one integration") };
    assert_eq!(integration.poll_interval(), gen::code_poll_interval("1h"));

    let code::Protocol::Git(code::git::Transport::Http{ endpoint, auth }) = integration.protocol() else { panic!("must have parsed integration") };
    assert_eq!(
        endpoint,
        &gen::code_remote("https://github.com/fossas/broker.git")
    );

    let Some(api::http::Auth::Basic { username, password }) = auth else { panic!("must have parsed auth value") };
    assert_eq!(username, &String::from("jssblck"));
    assert_eq!(password, &gen::secret("efgh5678"));
}

#[test]
fn test_integration_git_http_header() {
    let conf = load_config!(
        "testdata/config/basic-http-header.yml",
        "testdata/database/empty.sqlite"
    );

    let Some(integration) = conf.integrations().as_ref().iter().next() else { panic!("must have parsed at least one integration") };
    assert_eq!(integration.poll_interval(), gen::code_poll_interval("1h"));

    let code::Protocol::Git(code::git::Transport::Http{ endpoint, auth }) = integration.protocol() else { panic!("must have parsed integration") };
    assert_eq!(
        endpoint,
        &gen::code_remote("https://github.com/fossas/broker.git")
    );

    let Some(api::http::Auth::Header(header)) = auth else { panic!("must have parsed auth value") };
    assert_eq!(header, &gen::secret("Bearer: efgh5678"));
=======
fn test_integration_poll_interval(val: Duration) -> remote::PollInterval {
    remote::PollInterval::from(val)
}

fn test_host_endpoint(val: &str) -> api::remote::Remote {
    api::remote::Remote::new(String::from(val))
>>>>>>> d3ef113f
}
#[test]
fn test_integration_git_http_no_auth() {
    let conf = load_config!(
        "testdata/config/basic-http-no-auth.yml",
        "testdata/database/empty.sqlite"
    );

    let Some(integration) = conf.integrations().as_ref().iter().next() else { panic!("must have parsed at least one integration") };
    assert_eq!(integration.poll_interval(), gen::code_poll_interval("1h"));

    let code::Protocol::Git(code::git::Transport::Http{ endpoint, auth }) = integration.protocol() else { panic!("must have parsed integration") };
    assert_eq!(
        endpoint,
        &gen::code_remote("https://github.com/fossas/broker.git")
    );

    let None = auth else { panic!("must have parsed no auth value") };
}<|MERGE_RESOLUTION|>--- conflicted
+++ resolved
@@ -1,12 +1,8 @@
+use std::time::Duration;
+
 use broker::{
-<<<<<<< HEAD
-    api::{self, code},
-    config,
-=======
     api::{self, remote},
-    config, debug,
-    ext::secrecy::ComparableSecretString,
->>>>>>> d3ef113f
+    config
 };
 use bytesize::ByteSize;
 
@@ -80,7 +76,7 @@
     let Some(integration) = conf.integrations().as_ref().iter().next() else { panic!("must have parsed at least one integration") };
     assert_eq!(integration.poll_interval(), gen::code_poll_interval("1h"));
 
-    let code::Protocol::Git(code::git::Transport::Ssh{ endpoint, auth }) = integration.protocol() else { panic!("must have parsed integration") };
+    let remote::Protocol::Git(remote::git::Transport::Ssh{ endpoint, auth }) = integration.protocol() else { panic!("must have parsed integration") };
     assert_eq!(
         endpoint,
         &gen::code_remote("git@github.com:fossas/broker.git")
@@ -100,7 +96,7 @@
     let Some(integration) = conf.integrations().as_ref().iter().next() else { panic!("must have parsed at least one integration") };
     assert_eq!(integration.poll_interval(), gen::code_poll_interval("1h"));
 
-    let code::Protocol::Git(code::git::Transport::Ssh{ endpoint, auth }) = integration.protocol() else { panic!("must have parsed integration") };
+    let remote::Protocol::Git(remote::git::Transport::Ssh{ endpoint, auth }) = integration.protocol() else { panic!("must have parsed integration") };
     assert_eq!(
         endpoint,
         &gen::code_remote("git@github.com:fossas/broker.git")
@@ -109,7 +105,6 @@
     let None = auth else { panic!("must have parsed no auth value") };
 }
 
-<<<<<<< HEAD
 #[test]
 fn test_integration_git_http_basic() {
     let conf = load_config!(
@@ -120,7 +115,7 @@
     let Some(integration) = conf.integrations().as_ref().iter().next() else { panic!("must have parsed at least one integration") };
     assert_eq!(integration.poll_interval(), gen::code_poll_interval("1h"));
 
-    let code::Protocol::Git(code::git::Transport::Http{ endpoint, auth }) = integration.protocol() else { panic!("must have parsed integration") };
+    let remote::Protocol::Git(remote::git::Transport::Http{ endpoint, auth }) = integration.protocol() else { panic!("must have parsed integration") };
     assert_eq!(
         endpoint,
         &gen::code_remote("https://github.com/fossas/broker.git")
@@ -141,23 +136,14 @@
     let Some(integration) = conf.integrations().as_ref().iter().next() else { panic!("must have parsed at least one integration") };
     assert_eq!(integration.poll_interval(), gen::code_poll_interval("1h"));
 
-    let code::Protocol::Git(code::git::Transport::Http{ endpoint, auth }) = integration.protocol() else { panic!("must have parsed integration") };
-    assert_eq!(
-        endpoint,
-        &gen::code_remote("https://github.com/fossas/broker.git")
-    );
-
-    let Some(api::http::Auth::Header(header)) = auth else { panic!("must have parsed auth value") };
-    assert_eq!(header, &gen::secret("Bearer: efgh5678"));
-=======
 fn test_integration_poll_interval(val: Duration) -> remote::PollInterval {
     remote::PollInterval::from(val)
 }
 
 fn test_host_endpoint(val: &str) -> api::remote::Remote {
     api::remote::Remote::new(String::from(val))
->>>>>>> d3ef113f
 }
+
 #[test]
 fn test_integration_git_http_no_auth() {
     let conf = load_config!(
@@ -168,7 +154,7 @@
     let Some(integration) = conf.integrations().as_ref().iter().next() else { panic!("must have parsed at least one integration") };
     assert_eq!(integration.poll_interval(), gen::code_poll_interval("1h"));
 
-    let code::Protocol::Git(code::git::Transport::Http{ endpoint, auth }) = integration.protocol() else { panic!("must have parsed integration") };
+    let remote::Protocol::Git(remote::git::Transport::Http{ endpoint, auth }) = integration.protocol() else { panic!("must have parsed integration") };
     assert_eq!(
         endpoint,
         &gen::code_remote("https://github.com/fossas/broker.git")
