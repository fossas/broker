--- conflicted
+++ resolved
@@ -1,11 +1,7 @@
 use std::path::PathBuf;
 
 use broker::{
-<<<<<<< HEAD
-    config::RawBaseArgs,
-=======
     config::RawRunArgs,
->>>>>>> fa78762d
     fossa_cli::{self, DesiredVersion, Location},
 };
 use tracing_test::traced_test;
